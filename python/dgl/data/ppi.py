""" PPIDataset for inductive learning. """
import json
import numpy as np
import networkx as nx
from networkx.readwrite import json_graph
<<<<<<< HEAD

from .utils import download, extract_archive, get_download_dir, _get_dgl_url
from ..utils import retry_method_with_fix
from ..convert import from_networkx

_url = 'dataset/ppi.zip'


class PPIDataset(object):
    """A toy Protein-Protein Interaction network dataset.

    Adapted from https://github.com/williamleif/GraphSAGE/tree/master/example_data.

    The dataset contains 24 graphs. The average number of nodes per graph
    is 2372. Each node has 50 features and 121 labels.

    We use 20 graphs for training, 2 for validation and 2 for testing.
=======
import os

from .dgl_dataset import DGLBuiltinDataset
from .utils import _get_dgl_url, save_graphs, save_info, load_info, load_graphs, deprecate_property
from .. import backend as F
from ..convert import from_networkx


class PPIDataset(DGLBuiltinDataset):
    r""" Protein-Protein Interaction dataset for inductive node classification

    .. deprecated:: 0.5.0
        `lables` is deprecated, it is replaced by:
            >>> dataset = PPIDataset()
            >>> for g in dataset:
            ....    labels = g.ndata['label']
            ....
            >>>
        `features` is deprecated, it is replaced by:
            >>> dataset = PPIDataset()
            >>> for g in dataset:
            ....    features = g.ndata['feat']
            ....
            >>>

    A toy Protein-Protein Interaction network dataset. The dataset contains
    24 graphs. The average number of nodes per graph is 2372. Each node has
    50 features and 121 labels. 20 graphs for training, 2 for validation
    and 2 for testing.

    Reference: http://snap.stanford.edu/graphsage/

    PPI dataset statistics:
    Train examples: 20
    Valid examples: 2
    Test examples: 2

    Parameters
    ----------
    mode : str
        Must be one of ('train', 'valid', 'test').
        Default: 'train'
    raw_dir : str
        Raw file directory to download/contains the input data directory.
        Default: ~/.dgl/
    force_reload : bool
        Whether to reload the dataset.
        Default: False
    verbose: bool
        Whether to print out progress information.
        Default: True.

    Attributes
    ----------
    num_labels : int
        Number of labels for each node
    labels : Tensor
        Node labels
    features : Tensor
        Node features

    Examples
    --------
    >>> dataset = PPIDataset(mode='valid')
    >>> num_labels = dataset.num_labels
    >>> for g in dataset:
    ....    feat = g.ndata['feat']
    ....    label = g.ndata['label']
    ....    # your code here
    >>>
>>>>>>> 451ed6d8
    """
    def __init__(self, mode='train', raw_dir=None, force_reload=False, verbose=False):
        assert mode in ['train', 'valid', 'test']
        self.mode = mode
<<<<<<< HEAD
        self._name = 'ppi'
        self._dir = get_download_dir()
        self._zip_file_path = '{}/{}.zip'.format(self._dir, self._name)
        self._load()
        self._preprocess()

    def _download(self):
        download(_get_dgl_url(_url), path=self._zip_file_path)
        extract_archive(self._zip_file_path,
                        '{}/{}'.format(self._dir, self._name))

    @retry_method_with_fix(_download)
    def _load(self):
        """Loads input data.

        train/test/valid_graph.json => the graph data used for training,
          test and validation as json format;
        train/test/valid_feats.npy => the feature vectors of nodes as
          numpy.ndarry object, it's shape is [n, v],
          n is the number of nodes, v is the feature's dimension;
        train/test/valid_labels.npy=> the labels of the input nodes, it
          is a numpy ndarry, it's like[[0, 0, 1, ... 0],
          [0, 1, 1, 0 ...1]], shape of it is n*h, n is the number of nodes,
          h is the label's dimension;
        train/test/valid/_graph_id.npy => the element in it indicates which
          graph the nodes belong to, it is a one dimensional numpy.ndarray
          object and the length of it is equal the number of nodes,
          it's like [1, 1, 2, 1...20].
        """
        print('Loading G...')
        if self.mode == 'train':
            with open('{}/ppi/train_graph.json'.format(self._dir)) as jsonfile:
                g_data = json.load(jsonfile)
            self.labels = np.load('{}/ppi/train_labels.npy'.format(self._dir))
            self.features = np.load('{}/ppi/train_feats.npy'.format(self._dir))
            self.graph = from_networkx(nx.DiGraph(json_graph.node_link_graph(g_data)))
            self.graph_id = np.load('{}/ppi/train_graph_id.npy'.format(self._dir))
        if self.mode == 'valid':
            with open('{}/ppi/valid_graph.json'.format(self._dir)) as jsonfile:
                g_data = json.load(jsonfile)
            self.labels = np.load('{}/ppi/valid_labels.npy'.format(self._dir))
            self.features = np.load('{}/ppi/valid_feats.npy'.format(self._dir))
            self.graph = from_networkx(nx.DiGraph(json_graph.node_link_graph(g_data)))
            self.graph_id = np.load('{}/ppi/valid_graph_id.npy'.format(self._dir))
        if self.mode == 'test':
            with open('{}/ppi/test_graph.json'.format(self._dir)) as jsonfile:
                g_data = json.load(jsonfile)
            self.labels = np.load('{}/ppi/test_labels.npy'.format(self._dir))
            self.features = np.load('{}/ppi/test_feats.npy'.format(self._dir))
            self.graph = from_networkx(nx.DiGraph(json_graph.node_link_graph(g_data)))
            self.graph_id = np.load('{}/ppi/test_graph_id.npy'.format(self._dir))

    def _preprocess(self):
        if self.mode == 'train':
            self.train_mask_list = []
            self.train_graphs = []
            self.train_labels = []
            for train_graph_id in range(1, 21):
                train_graph_mask = np.where(self.graph_id == train_graph_id)[0]
                self.train_mask_list.append(train_graph_mask)
                self.train_graphs.append(self.graph.subgraph(train_graph_mask))
                self.train_labels.append(self.labels[train_graph_mask])
=======
        _url = _get_dgl_url('dataset/ppi.zip')
        super(PPIDataset, self).__init__(name='ppi',
                                         url=_url,
                                         raw_dir=raw_dir,
                                         force_reload=force_reload,
                                         verbose=verbose)

    def process(self):
        graph_file = os.path.join(self.save_path, '{}_graph.json'.format(self.mode))
        label_file = os.path.join(self.save_path, '{}_labels.npy'.format(self.mode))
        feat_file = os.path.join(self.save_path, '{}_feats.npy'.format(self.mode))
        graph_id_file = os.path.join(self.save_path, '{}_graph_id.npy'.format(self.mode))

        g_data = json.load(open(graph_file))
        self._labels = np.load(label_file)
        self._feats = np.load(feat_file)
        self.graph = from_networkx(nx.DiGraph(json_graph.node_link_graph(g_data)))
        graph_id = np.load(graph_id_file)

        # lo, hi means the range of graph ids for different portion of the dataset,
        # 20 graphs for training, 2 for validation and 2 for testing.
        lo, hi = 1, 21
>>>>>>> 451ed6d8
        if self.mode == 'valid':
            lo, hi = 21, 23
        elif self.mode == 'test':
            lo, hi = 23, 25

        graph_masks = []
        self.graphs = []
        for g_id in range(lo, hi):
            g_mask = np.where(graph_id == g_id)[0]
            graph_masks.append(g_mask)
            g = self.graph.subgraph(g_mask)
            g.ndata['feat'] = F.tensor(self._feats[g_mask], dtype=F.data_type_dict['float32'])
            g.ndata['label'] = F.tensor(self._labels[g_mask], dtype=F.data_type_dict['float32'])
            self.graphs.append(g)

    def has_cache(self):
        graph_list_path = os.path.join(self.save_path, '{}_dgl_graph_list.bin'.format(self.mode))
        g_path = os.path.join(self.save_path, '{}_dgl_graph.bin'.format(self.mode))
        info_path = os.path.join(self.save_path, '{}_info.pkl'.format(self.mode))
        return os.path.exists(graph_list_path) and os.path.exists(g_path) and os.path.exists(info_path)

    def save(self):
        graph_list_path = os.path.join(self.save_path, '{}_dgl_graph_list.bin'.format(self.mode))
        g_path = os.path.join(self.save_path, '{}_dgl_graph.bin'.format(self.mode))
        info_path = os.path.join(self.save_path, '{}_info.pkl'.format(self.mode))
        save_graphs(graph_list_path, self.graphs)
        save_graphs(g_path, self.graph)
        save_info(info_path, {'labels': self._labels, 'feats': self._feats})

    def load(self):
        graph_list_path = os.path.join(self.save_path, '{}_dgl_graph_list.bin'.format(self.mode))
        g_path = os.path.join(self.save_path, '{}_dgl_graph.bin'.format(self.mode))
        info_path = os.path.join(self.save_path, '{}_info.pkl'.format(self.mode))
        self.graphs = load_graphs(graph_list_path)[0]
        g, _ = load_graphs(g_path)
        self.graph = g[0]
        info = load_info(info_path)
        self._labels = info['labels']
        self._feats = info['feats']

    @property
    def num_labels(self):
        return 121

    @property
    def labels(self):
        deprecate_property('dataset.labels', 'dataset.graphs[i].ndata[\'label\']')
        return self._labels

    @property
    def features(self):
        deprecate_property('dataset.features', 'dataset.graphs[i].ndata[\'feat\']')
        return self._feats

    def __len__(self):
        """Return number of samples in this dataset."""
        return len(self.graphs)

    def __getitem__(self, item):
        """Get the item^th sample.

        Parameters
        ---------
        item : int
            The sample index.

        Returns
        -------
        dgl.DGLGraph
            graph structure, node features and node labels.
            - ndata['feat']: node features
            - ndata['label']: nodel labels
        """
        return self.graphs[item]


class LegacyPPIDataset(PPIDataset):
    """Legacy version of PPI Dataset
    """

    def __getitem__(self, item):
        """Get the item^th sample.

        Paramters
        ---------
        idx : int
            The sample index.

        Returns
        -------
        (dgl.DGLGraph, Tensor, Tensor)
            The graph, features and its label.
        """

        return self.graphs[item], self.graphs[item].ndata['feat'], self.graphs[item].ndata['label']<|MERGE_RESOLUTION|>--- conflicted
+++ resolved
@@ -3,25 +3,6 @@
 import numpy as np
 import networkx as nx
 from networkx.readwrite import json_graph
-<<<<<<< HEAD
-
-from .utils import download, extract_archive, get_download_dir, _get_dgl_url
-from ..utils import retry_method_with_fix
-from ..convert import from_networkx
-
-_url = 'dataset/ppi.zip'
-
-
-class PPIDataset(object):
-    """A toy Protein-Protein Interaction network dataset.
-
-    Adapted from https://github.com/williamleif/GraphSAGE/tree/master/example_data.
-
-    The dataset contains 24 graphs. The average number of nodes per graph
-    is 2372. Each node has 50 features and 121 labels.
-
-    We use 20 graphs for training, 2 for validation and 2 for testing.
-=======
 import os
 
 from .dgl_dataset import DGLBuiltinDataset
@@ -92,75 +73,10 @@
     ....    label = g.ndata['label']
     ....    # your code here
     >>>
->>>>>>> 451ed6d8
     """
     def __init__(self, mode='train', raw_dir=None, force_reload=False, verbose=False):
         assert mode in ['train', 'valid', 'test']
         self.mode = mode
-<<<<<<< HEAD
-        self._name = 'ppi'
-        self._dir = get_download_dir()
-        self._zip_file_path = '{}/{}.zip'.format(self._dir, self._name)
-        self._load()
-        self._preprocess()
-
-    def _download(self):
-        download(_get_dgl_url(_url), path=self._zip_file_path)
-        extract_archive(self._zip_file_path,
-                        '{}/{}'.format(self._dir, self._name))
-
-    @retry_method_with_fix(_download)
-    def _load(self):
-        """Loads input data.
-
-        train/test/valid_graph.json => the graph data used for training,
-          test and validation as json format;
-        train/test/valid_feats.npy => the feature vectors of nodes as
-          numpy.ndarry object, it's shape is [n, v],
-          n is the number of nodes, v is the feature's dimension;
-        train/test/valid_labels.npy=> the labels of the input nodes, it
-          is a numpy ndarry, it's like[[0, 0, 1, ... 0],
-          [0, 1, 1, 0 ...1]], shape of it is n*h, n is the number of nodes,
-          h is the label's dimension;
-        train/test/valid/_graph_id.npy => the element in it indicates which
-          graph the nodes belong to, it is a one dimensional numpy.ndarray
-          object and the length of it is equal the number of nodes,
-          it's like [1, 1, 2, 1...20].
-        """
-        print('Loading G...')
-        if self.mode == 'train':
-            with open('{}/ppi/train_graph.json'.format(self._dir)) as jsonfile:
-                g_data = json.load(jsonfile)
-            self.labels = np.load('{}/ppi/train_labels.npy'.format(self._dir))
-            self.features = np.load('{}/ppi/train_feats.npy'.format(self._dir))
-            self.graph = from_networkx(nx.DiGraph(json_graph.node_link_graph(g_data)))
-            self.graph_id = np.load('{}/ppi/train_graph_id.npy'.format(self._dir))
-        if self.mode == 'valid':
-            with open('{}/ppi/valid_graph.json'.format(self._dir)) as jsonfile:
-                g_data = json.load(jsonfile)
-            self.labels = np.load('{}/ppi/valid_labels.npy'.format(self._dir))
-            self.features = np.load('{}/ppi/valid_feats.npy'.format(self._dir))
-            self.graph = from_networkx(nx.DiGraph(json_graph.node_link_graph(g_data)))
-            self.graph_id = np.load('{}/ppi/valid_graph_id.npy'.format(self._dir))
-        if self.mode == 'test':
-            with open('{}/ppi/test_graph.json'.format(self._dir)) as jsonfile:
-                g_data = json.load(jsonfile)
-            self.labels = np.load('{}/ppi/test_labels.npy'.format(self._dir))
-            self.features = np.load('{}/ppi/test_feats.npy'.format(self._dir))
-            self.graph = from_networkx(nx.DiGraph(json_graph.node_link_graph(g_data)))
-            self.graph_id = np.load('{}/ppi/test_graph_id.npy'.format(self._dir))
-
-    def _preprocess(self):
-        if self.mode == 'train':
-            self.train_mask_list = []
-            self.train_graphs = []
-            self.train_labels = []
-            for train_graph_id in range(1, 21):
-                train_graph_mask = np.where(self.graph_id == train_graph_id)[0]
-                self.train_mask_list.append(train_graph_mask)
-                self.train_graphs.append(self.graph.subgraph(train_graph_mask))
-                self.train_labels.append(self.labels[train_graph_mask])
-=======
         _url = _get_dgl_url('dataset/ppi.zip')
         super(PPIDataset, self).__init__(name='ppi',
                                          url=_url,
@@ -183,7 +99,6 @@
         # lo, hi means the range of graph ids for different portion of the dataset,
         # 20 graphs for training, 2 for validation and 2 for testing.
         lo, hi = 1, 21
->>>>>>> 451ed6d8
         if self.mode == 'valid':
             lo, hi = 21, 23
         elif self.mode == 'test':
