--- conflicted
+++ resolved
@@ -18,11 +18,7 @@
 from .partition import metis_partition as hetero_metis_partition
 
 # TO BE DEPRECATED
-<<<<<<< HEAD
-from .graph import DGLGraph as DGLGraphStale
-=======
 from ._deprecate.graph import DGLGraph as DGLGraphStale
->>>>>>> 451ed6d8
 from .graph_index import _get_halo_subgraph_inner_node
 
 __all__ = [
