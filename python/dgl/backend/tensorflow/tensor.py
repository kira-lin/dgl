--- conflicted
+++ resolved
@@ -72,13 +72,8 @@
     tf.zeros(1)
 
 def as_scalar(data):
-<<<<<<< HEAD
-    return data.numpy().item()
-=======
     data = data.numpy()
     return data if np.isscalar(data) else data.asscalar()
-
->>>>>>> 523fa4df
 
 def get_preferred_sparse_format():
     """Get the preferred sparse matrix format supported by the backend.
