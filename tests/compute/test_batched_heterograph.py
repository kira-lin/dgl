import dgl
import backend as F
import unittest

from dgl.base import ALL
from utils import parametrize_dtype
from test_utils import check_graph_equal

def check_equivalence_between_heterographs(g1, g2, node_attrs=None, edge_attrs=None):
    assert g1.ntypes == g2.ntypes
    assert g1.etypes == g2.etypes
    assert g1.canonical_etypes == g2.canonical_etypes

    for nty in g1.ntypes:
        assert g1.number_of_nodes(nty) == g2.number_of_nodes(nty)

    for ety in g1.etypes:
        if len(g1._etype2canonical[ety]) > 0:
            assert g1.number_of_edges(ety) == g2.number_of_edges(ety)

    for ety in g1.canonical_etypes:
        assert g1.number_of_edges(ety) == g2.number_of_edges(ety)
        src1, dst1, eid1 = g1.edges(etype=ety, form='all')
        src2, dst2, eid2 = g2.edges(etype=ety, form='all')
        assert F.allclose(src1, src2)
        assert F.allclose(dst1, dst2)
        assert F.allclose(eid1, eid2)

    if node_attrs is not None:
        for nty in node_attrs.keys():
            if g1.number_of_nodes(nty) == 0:
                continue
            for feat_name in node_attrs[nty]:
                assert F.allclose(g1.nodes[nty].data[feat_name], g2.nodes[nty].data[feat_name])

    if edge_attrs is not None:
        for ety in edge_attrs.keys():
            if g1.number_of_edges(ety) == 0:
                continue
            for feat_name in edge_attrs[ety]:
                assert F.allclose(g1.edges[ety].data[feat_name], g2.edges[ety].data[feat_name])

@unittest.skipIf(F._default_context_str == 'gpu', reason="GPU not implemented")
@parametrize_dtype
<<<<<<< HEAD
def test_batching_hetero_topology(idtype):
=======
def test_topology(idtype):
>>>>>>> 4c8985ff
    """Test batching two DGLHeteroGraphs where some nodes are isolated in some relations"""
    g1 = dgl.heterograph({
        ('user', 'follows', 'user'): [(0, 1), (1, 2)],
        ('user', 'follows', 'developer'): [(0, 1), (1, 2)],
        ('user', 'plays', 'game'): [(0, 0), (1, 0), (2, 1), (3, 1)]
<<<<<<< HEAD
    }, idtype=idtype)
=======
    }, idtype=idtype, device=F.ctx())
>>>>>>> 4c8985ff
    g2 = dgl.heterograph({
        ('user', 'follows', 'user'): [(0, 1), (1, 2)],
        ('user', 'follows', 'developer'): [(0, 1), (1, 2)],
        ('user', 'plays', 'game'): [(0, 0), (1, 0), (2, 1)]
<<<<<<< HEAD
    }, idtype=idtype)
    bg = dgl.batch_hetero([g1, g2])
=======
    }, idtype=idtype, device=F.ctx())
    bg = dgl.batch([g1, g2])
>>>>>>> 4c8985ff

    assert bg.idtype == idtype
    assert bg.device == F.ctx()
    assert bg.ntypes == g2.ntypes
    assert bg.etypes == g2.etypes
    assert bg.canonical_etypes == g2.canonical_etypes
    assert bg.batch_size == 2

    # Test number of nodes
    for ntype in bg.ntypes:
        print(ntype)
        assert F.asnumpy(bg.batch_num_nodes(ntype)).tolist() == [
            g1.number_of_nodes(ntype), g2.number_of_nodes(ntype)]
        assert bg.number_of_nodes(ntype) == (
                g1.number_of_nodes(ntype) + g2.number_of_nodes(ntype))

    # Test number of edges
<<<<<<< HEAD
    assert bg.batch_num_edges('plays') == [
        g1.number_of_edges('plays'), g2.number_of_edges('plays')]
    assert bg.number_of_edges('plays') == (
        g1.number_of_edges('plays') + g2.number_of_edges('plays'))

    for etype in bg.canonical_etypes:
        assert bg.batch_num_edges(etype) == [
            g1.number_of_edges(etype), g2.number_of_edges(etype)]
        assert bg.number_of_edges(etype) == (
            g1.number_of_edges(etype) + g2.number_of_edges(etype))

    # Test relabeled nodes
    for ntype in bg.ntypes:
        assert list(F.asnumpy(bg.nodes(ntype))) == list(range(bg.number_of_nodes(ntype)))

    # Test relabeled edges
    src, dst = bg.all_edges(etype=('user', 'follows', 'user'))
    assert list(F.asnumpy(src)) == [0, 1, 4, 5]
    assert list(F.asnumpy(dst)) == [1, 2, 5, 6]
    src, dst = bg.all_edges(etype=('user', 'follows', 'developer'))
    assert list(F.asnumpy(src)) == [0, 1, 4, 5]
    assert list(F.asnumpy(dst)) == [1, 2, 4, 5]
    src, dst, eid = bg.all_edges(etype='plays', form='all')
    assert list(F.asnumpy(src)) == [0, 1, 2, 3, 4, 5, 6]
    assert list(F.asnumpy(dst)) == [0, 0, 1, 1, 2, 2, 3]
    assert list(F.asnumpy(eid)) == [0, 1, 2, 3, 4, 5, 6]

    # Test unbatching graphs
    g3, g4 = dgl.unbatch_hetero(bg)
    check_equivalence_between_heterographs(g1, g3)
    check_equivalence_between_heterographs(g2, g4)

    """Test batching two DGLHeteroGraphs with csr format"""
    g1 = dgl.heterograph({
        ('user', 'follows', 'user'): [(0, 1), (1, 2)],
        ('user', 'follows', 'developer'): [(0, 1), (1, 2)],
        ('user', 'plays', 'game'): [(0, 0), (1, 0), (2, 1), (3, 1)]
    }, idtype=idtype, restrict_format='csr')
    g2 = dgl.heterograph({
        ('user', 'follows', 'user'): [(0, 1), (1, 2)],
        ('user', 'follows', 'developer'): [(0, 1), (1, 2)],
        ('user', 'plays', 'game'): [(0, 0), (1, 0), (2, 1)]
    }, idtype=idtype, restrict_format='csr')
    bg = dgl.batch_hetero([g1, g2])

    # Test number of nodes
    for ntype in bg.ntypes:
        assert bg.batch_num_nodes(ntype) == [
            g1.number_of_nodes(ntype), g2.number_of_nodes(ntype)]
        assert bg.number_of_nodes(ntype) == (
                g1.number_of_nodes(ntype) + g2.number_of_nodes(ntype))

    # Test number of edges
    assert bg.batch_num_edges('plays') == [
        g1.number_of_edges('plays'), g2.number_of_edges('plays')]
    assert bg.number_of_edges('plays') == (
        g1.number_of_edges('plays') + g2.number_of_edges('plays'))

=======
>>>>>>> 4c8985ff
    for etype in bg.canonical_etypes:
        assert F.asnumpy(bg.batch_num_edges(etype)).tolist() == [
            g1.number_of_edges(etype), g2.number_of_edges(etype)]
        assert bg.number_of_edges(etype) == (
            g1.number_of_edges(etype) + g2.number_of_edges(etype))

    # Test relabeled nodes
    for ntype in bg.ntypes:
        assert list(F.asnumpy(bg.nodes(ntype))) == list(range(bg.number_of_nodes(ntype)))

    # Test relabeled edges
    src, dst = bg.edges(etype=('user', 'follows', 'user'))
    assert list(F.asnumpy(src)) == [0, 1, 4, 5]
    assert list(F.asnumpy(dst)) == [1, 2, 5, 6]
    src, dst = bg.edges(etype=('user', 'follows', 'developer'))
    assert list(F.asnumpy(src)) == [0, 1, 4, 5]
    assert list(F.asnumpy(dst)) == [1, 2, 4, 5]
    src, dst, eid = bg.edges(etype='plays', form='all')
    assert list(F.asnumpy(src)) == [0, 1, 2, 3, 4, 5, 6]
    assert list(F.asnumpy(dst)) == [0, 0, 1, 1, 2, 2, 3]
    assert list(F.asnumpy(eid)) == [0, 1, 2, 3, 4, 5, 6]

    # Test unbatching graphs
    g3, g4 = dgl.unbatch(bg)
    check_equivalence_between_heterographs(g1, g3)
    check_equivalence_between_heterographs(g2, g4)

<<<<<<< HEAD
    """Test batching two DGLHeteroGraphs with csc"""
    g1 = dgl.heterograph({
        ('user', 'follows', 'user'): [(0, 1), (1, 2)],
        ('user', 'follows', 'developer'): [(0, 1), (1, 2)],
        ('user', 'plays', 'game'): [(0, 0), (1, 0), (2, 1), (3, 1)]
    }, idtype=idtype, restrict_format='csc')
    g2 = dgl.heterograph({
        ('user', 'follows', 'user'): [(0, 1), (1, 2)],
        ('user', 'follows', 'developer'): [(0, 1), (1, 2)],
        ('user', 'plays', 'game'): [(0, 0), (1, 0), (2, 1)]
    }, idtype=idtype, restrict_format='csc')
    bg = dgl.batch_hetero([g1, g2])

    # Test number of nodes
    for ntype in bg.ntypes:
        assert bg.batch_num_nodes(ntype) == [
            g1.number_of_nodes(ntype), g2.number_of_nodes(ntype)]
        assert bg.number_of_nodes(ntype) == (
                g1.number_of_nodes(ntype) + g2.number_of_nodes(ntype))

    # Test number of edges
    assert bg.batch_num_edges('plays') == [
        g1.number_of_edges('plays'), g2.number_of_edges('plays')]
    assert bg.number_of_edges('plays') == (
        g1.number_of_edges('plays') + g2.number_of_edges('plays'))

    for etype in bg.canonical_etypes:
        assert bg.batch_num_edges(etype) == [
            g1.number_of_edges(etype), g2.number_of_edges(etype)]
        assert bg.number_of_edges(etype) == (
            g1.number_of_edges(etype) + g2.number_of_edges(etype))

    # Test relabeled nodes
    for ntype in bg.ntypes:
        assert list(F.asnumpy(bg.nodes(ntype))) == list(range(bg.number_of_nodes(ntype)))

    # Test relabeled edges
    src, dst = bg.all_edges(etype=('user', 'follows', 'user'))
    assert list(F.asnumpy(src)) == [0, 1, 4, 5]
    assert list(F.asnumpy(dst)) == [1, 2, 5, 6]
    src, dst = bg.all_edges(etype=('user', 'follows', 'developer'))
    assert list(F.asnumpy(src)) == [0, 1, 4, 5]
    assert list(F.asnumpy(dst)) == [1, 2, 4, 5]
    src, dst, eid = bg.all_edges(etype='plays', form='all')
    assert list(F.asnumpy(src)) == [0, 1, 2, 3, 4, 5, 6]
    assert list(F.asnumpy(dst)) == [0, 0, 1, 1, 2, 2, 3]
    assert list(F.asnumpy(eid)) == [0, 1, 2, 3, 4, 5, 6]
=======
    # Test dtype cast
    if idtype == "int32":
        bg_cast = bg.long()
    else:
        bg_cast = bg.int()
    assert bg.batch_size == bg_cast.batch_size
>>>>>>> 4c8985ff

    # Test local var
    bg_local = bg.local_var()
    assert bg.batch_size == bg_local.batch_size

@unittest.skipIf(F._default_context_str == 'gpu', reason="GPU not implemented")
@parametrize_dtype
<<<<<<< HEAD
def test_batching_hetero_and_batched_hetero_topology(idtype):
=======
def test_batching_batched(idtype):
>>>>>>> 4c8985ff
    """Test batching a DGLHeteroGraph and a BatchedDGLHeteroGraph."""
    g1 = dgl.heterograph({
        ('user', 'follows', 'user'): [(0, 1), (1, 2)],
        ('user', 'plays', 'game'): [(0, 0), (1, 0)]
<<<<<<< HEAD
    }, idtype=idtype)
    g2 = dgl.heterograph({
        ('user', 'follows', 'user'): [(0, 1), (1, 2)],
        ('user', 'plays', 'game'): [(0, 0), (1, 0)]
    }, idtype=idtype)
    bg1 = dgl.batch_hetero([g1, g2])
    g3 = dgl.heterograph({
        ('user', 'follows', 'user'): [(0, 1)],
        ('user', 'plays', 'game'): [(1, 0)]
    }, idtype=idtype)
    bg2 = dgl.batch_hetero([bg1, g3])
=======
    }, idtype=idtype, device=F.ctx())
    g2 = dgl.heterograph({
        ('user', 'follows', 'user'): [(0, 1), (1, 2)],
        ('user', 'plays', 'game'): [(0, 0), (1, 0)]
    }, idtype=idtype, device=F.ctx())
    bg1 = dgl.batch([g1, g2])
    g3 = dgl.heterograph({
        ('user', 'follows', 'user'): [(0, 1)],
        ('user', 'plays', 'game'): [(1, 0)]
    }, idtype=idtype, device=F.ctx())
    bg2 = dgl.batch([bg1, g3])
    assert bg2.idtype == idtype
    assert bg2.device == F.ctx()
>>>>>>> 4c8985ff
    assert bg2.ntypes == g3.ntypes
    assert bg2.etypes == g3.etypes
    assert bg2.canonical_etypes == g3.canonical_etypes
    assert bg2.batch_size == 3

    # Test number of nodes
    for ntype in bg2.ntypes:
        assert F.asnumpy(bg2.batch_num_nodes(ntype)).tolist() == [
            g1.number_of_nodes(ntype), g2.number_of_nodes(ntype), g3.number_of_nodes(ntype)]
        assert bg2.number_of_nodes(ntype) == (
                g1.number_of_nodes(ntype) + g2.number_of_nodes(ntype) + g3.number_of_nodes(ntype))

    # Test number of edges
    for etype in bg2.canonical_etypes:
        assert F.asnumpy(bg2.batch_num_edges(etype)).tolist() == [
            g1.number_of_edges(etype), g2.number_of_edges(etype), g3.number_of_edges(etype)]
        assert bg2.number_of_edges(etype) == (
                g1.number_of_edges(etype) + g2.number_of_edges(etype) + g3.number_of_edges(etype))

    # Test relabeled nodes
    for ntype in bg2.ntypes:
        assert list(F.asnumpy(bg2.nodes(ntype))) == list(range(bg2.number_of_nodes(ntype)))

    # Test relabeled edges
    src, dst = bg2.edges(etype='follows')
    assert list(F.asnumpy(src)) == [0, 1, 3, 4, 6]
    assert list(F.asnumpy(dst)) == [1, 2, 4, 5, 7]
    src, dst = bg2.edges(etype='plays')
    assert list(F.asnumpy(src)) == [0, 1, 3, 4, 7]
    assert list(F.asnumpy(dst)) == [0, 0, 1, 1, 2]

    # Test unbatching graphs
    g4, g5, g6 = dgl.unbatch(bg2)
    check_equivalence_between_heterographs(g1, g4)
    check_equivalence_between_heterographs(g2, g5)
    check_equivalence_between_heterographs(g3, g6)

@unittest.skipIf(F._default_context_str == 'gpu', reason="GPU not implemented")
@parametrize_dtype
<<<<<<< HEAD
def test_batched_features(idtype):
=======
def test_features(idtype):
>>>>>>> 4c8985ff
    """Test the features of batched DGLHeteroGraphs"""
    g1 = dgl.heterograph({
        ('user', 'follows', 'user'): [(0, 1), (1, 2)],
        ('user', 'plays', 'game'): [(0, 0), (1, 0)]
<<<<<<< HEAD
    }, idtype=idtype)
=======
    }, idtype=idtype, device=F.ctx())
>>>>>>> 4c8985ff
    g1.nodes['user'].data['h1'] = F.tensor([[0.], [1.], [2.]])
    g1.nodes['user'].data['h2'] = F.tensor([[3.], [4.], [5.]])
    g1.nodes['game'].data['h1'] = F.tensor([[0.]])
    g1.nodes['game'].data['h2'] = F.tensor([[1.]])
    g1.edges['follows'].data['h1'] = F.tensor([[0.], [1.]])
    g1.edges['follows'].data['h2'] = F.tensor([[2.], [3.]])
    g1.edges['plays'].data['h1'] = F.tensor([[0.], [1.]])

    g2 = dgl.heterograph({
        ('user', 'follows', 'user'): [(0, 1), (1, 2)],
        ('user', 'plays', 'game'): [(0, 0), (1, 0)]
<<<<<<< HEAD
    }, idtype=idtype)
=======
    }, idtype=idtype, device=F.ctx())
>>>>>>> 4c8985ff
    g2.nodes['user'].data['h1'] = F.tensor([[0.], [1.], [2.]])
    g2.nodes['user'].data['h2'] = F.tensor([[3.], [4.], [5.]])
    g2.nodes['game'].data['h1'] = F.tensor([[0.]])
    g2.nodes['game'].data['h2'] = F.tensor([[1.]])
    g2.edges['follows'].data['h1'] = F.tensor([[0.], [1.]])
    g2.edges['follows'].data['h2'] = F.tensor([[2.], [3.]])
    g2.edges['plays'].data['h1'] = F.tensor([[0.], [1.]])

    # test default setting
    bg = dgl.batch([g1, g2])
    assert F.allclose(bg.nodes['user'].data['h1'],
                      F.cat([g1.nodes['user'].data['h1'], g2.nodes['user'].data['h1']], dim=0))
    assert F.allclose(bg.nodes['user'].data['h2'],
                      F.cat([g1.nodes['user'].data['h2'], g2.nodes['user'].data['h2']], dim=0))
    assert F.allclose(bg.nodes['game'].data['h1'],
                      F.cat([g1.nodes['game'].data['h1'], g2.nodes['game'].data['h1']], dim=0))
    assert F.allclose(bg.nodes['game'].data['h2'],
                      F.cat([g1.nodes['game'].data['h2'], g2.nodes['game'].data['h2']], dim=0))
    assert F.allclose(bg.edges['follows'].data['h1'],
                      F.cat([g1.edges['follows'].data['h1'], g2.edges['follows'].data['h1']], dim=0))
    assert F.allclose(bg.edges['follows'].data['h2'],
                      F.cat([g1.edges['follows'].data['h2'], g2.edges['follows'].data['h2']], dim=0))
    assert F.allclose(bg.edges['plays'].data['h1'],
                      F.cat([g1.edges['plays'].data['h1'], g2.edges['plays'].data['h1']], dim=0))

    # test specifying ndata/edata
    bg = dgl.batch([g1, g2], ndata=['h2'], edata=['h1'])
    assert F.allclose(bg.nodes['user'].data['h2'],
                      F.cat([g1.nodes['user'].data['h2'], g2.nodes['user'].data['h2']], dim=0))
    assert F.allclose(bg.nodes['game'].data['h2'],
                      F.cat([g1.nodes['game'].data['h2'], g2.nodes['game'].data['h2']], dim=0))
    assert F.allclose(bg.edges['follows'].data['h1'],
                      F.cat([g1.edges['follows'].data['h1'], g2.edges['follows'].data['h1']], dim=0))
    assert F.allclose(bg.edges['plays'].data['h1'],
                      F.cat([g1.edges['plays'].data['h1'], g2.edges['plays'].data['h1']], dim=0))
    assert 'h1' not in bg.nodes['user'].data
    assert 'h1' not in bg.nodes['game'].data
    assert 'h2' not in bg.edges['follows'].data

    # Test unbatching graphs
    g3, g4 = dgl.unbatch(bg)
    check_equivalence_between_heterographs(
        g1, g3,
        node_attrs={'user': ['h2'], 'game': ['h2']},
        edge_attrs={('user', 'follows', 'user'): ['h1']})
    check_equivalence_between_heterographs(
        g2, g4,
        node_attrs={'user': ['h2'], 'game': ['h2']},
        edge_attrs={('user', 'follows', 'user'): ['h1']})

<<<<<<< HEAD
@unittest.skipIf(F._default_context_str == 'gpu', reason="GPU not implemented")
@unittest.skipIf(F.backend_name == 'mxnet', reason="MXNet does not support split array with zero-length segment.")
@parametrize_dtype
def test_batching_with_zero_nodes_edges(idtype):
=======
    # test legacy
    bg = dgl.batch([g1, g2], edge_attrs=['h1'])
    assert 'h2' not in bg.edges['follows'].data.keys()

@unittest.skipIf(F.backend_name == 'mxnet', reason="MXNet does not support split array with zero-length segment.")
@parametrize_dtype
def test_empty_relation(idtype):
>>>>>>> 4c8985ff
    """Test the features of batched DGLHeteroGraphs"""
    g1 = dgl.heterograph({
        ('user', 'follows', 'user'): [(0, 1), (1, 2)],
        ('user', 'plays', 'game'): []
<<<<<<< HEAD
    }, idtype=idtype)
=======
    }, idtype=idtype, device=F.ctx())
>>>>>>> 4c8985ff
    g1.nodes['user'].data['h1'] = F.tensor([[0.], [1.], [2.]])
    g1.nodes['user'].data['h2'] = F.tensor([[3.], [4.], [5.]])
    g1.edges['follows'].data['h1'] = F.tensor([[0.], [1.]])
    g1.edges['follows'].data['h2'] = F.tensor([[2.], [3.]])

    g2 = dgl.heterograph({
        ('user', 'follows', 'user'): [(0, 1), (1, 2)],
        ('user', 'plays', 'game'): [(0, 0), (1, 0)]
<<<<<<< HEAD
    }, idtype=idtype)
=======
    }, idtype=idtype, device=F.ctx())
>>>>>>> 4c8985ff
    g2.nodes['user'].data['h1'] = F.tensor([[0.], [1.], [2.]])
    g2.nodes['user'].data['h2'] = F.tensor([[3.], [4.], [5.]])
    g2.nodes['game'].data['h1'] = F.tensor([[0.]])
    g2.nodes['game'].data['h2'] = F.tensor([[1.]])
    g2.edges['follows'].data['h1'] = F.tensor([[0.], [1.]])
    g2.edges['follows'].data['h2'] = F.tensor([[2.], [3.]])
    g2.edges['plays'].data['h1'] = F.tensor([[0.], [1.]])

    bg = dgl.batch([g1, g2])

    # Test number of nodes
    for ntype in bg.ntypes:
        assert F.asnumpy(bg.batch_num_nodes(ntype)).tolist() == [
            g1.number_of_nodes(ntype), g2.number_of_nodes(ntype)]

    # Test number of edges
    for etype in bg.canonical_etypes:
        assert F.asnumpy(bg.batch_num_edges(etype)).tolist() == [
            g1.number_of_edges(etype), g2.number_of_edges(etype)]

    # Test features
    assert F.allclose(bg.nodes['user'].data['h1'],
                      F.cat([g1.nodes['user'].data['h1'], g2.nodes['user'].data['h1']], dim=0))
    assert F.allclose(bg.nodes['user'].data['h2'],
                      F.cat([g1.nodes['user'].data['h2'], g2.nodes['user'].data['h2']], dim=0))
    assert F.allclose(bg.nodes['game'].data['h1'], g2.nodes['game'].data['h1'])
    assert F.allclose(bg.nodes['game'].data['h2'], g2.nodes['game'].data['h2'])
    assert F.allclose(bg.edges['follows'].data['h1'],
                      F.cat([g1.edges['follows'].data['h1'], g2.edges['follows'].data['h1']], dim=0))
    assert F.allclose(bg.edges['plays'].data['h1'], g2.edges['plays'].data['h1'])

    # Test unbatching graphs
    g3, g4 = dgl.unbatch(bg)
    check_equivalence_between_heterographs(
        g1, g3,
        node_attrs={'user': ['h1', 'h2'], 'game': ['h1', 'h2']},
        edge_attrs={('user', 'follows', 'user'): ['h1']})
    check_equivalence_between_heterographs(
        g2, g4,
        node_attrs={'user': ['h1', 'h2'], 'game': ['h1', 'h2']},
        edge_attrs={('user', 'follows', 'user'): ['h1']})

    # Test graphs without edges
    g1 = dgl.bipartite([], 'u', 'r', 'v', num_nodes=(0, 4))
    g2 = dgl.bipartite([], 'u', 'r', 'v', num_nodes=(1, 5))
    dgl.batch([g1, g2])

<<<<<<< HEAD
@unittest.skipIf(F._default_context_str == 'gpu', reason="GPU not implemented")
@unittest.skipIf(F._default_context_str == 'cpu', reason="Need gpu for this test")
@parametrize_dtype
def test_to_device(idtype):
    g1 = dgl.heterograph({
        ('user', 'plays', 'game'): [(0, 0), (1, 1)]
    }, idtype=idtype)
    g1.nodes['user'].data['h1'] = F.copy_to(F.tensor([[0.], [1.]]), F.cpu())
    g1.nodes['user'].data['h2'] = F.copy_to(F.tensor([[3.], [4.]]), F.cpu())
    g1.edges['plays'].data['h1'] = F.copy_to(F.tensor([[2.], [3.]]), F.cpu())

    g2 = dgl.heterograph({
        ('user', 'plays', 'game'): [(0, 0), (1, 0)]
    }, idtype=idtype)
    g2.nodes['user'].data['h1'] = F.copy_to(F.tensor([[1.], [2.]]), F.cpu())
    g2.nodes['user'].data['h2'] = F.copy_to(F.tensor([[4.], [5.]]), F.cpu())
    g2.edges['plays'].data['h1'] = F.copy_to(F.tensor([[0.], [1.]]), F.cpu())

    bg = dgl.batch_hetero([g1, g2])

    if F.is_cuda_available():
        bg1 = bg.to(F.cuda())
        assert bg1 is not None
        assert bg.batch_size == bg1.batch_size
        assert bg.batch_num_nodes('user') == bg1.batch_num_nodes('user')
        assert bg.batch_num_edges('plays') == bg1.batch_num_edges('plays')

    # set feature
    g1 = dgl.heterograph({
        ('user', 'plays', 'game'): [(0, 0), (1, 1)]
    }, idtype=idtype)
    g2 = dgl.heterograph({
        ('user', 'plays', 'game'): [(0, 0), (1, 0)]
    }, idtype=idtype)
    bg = dgl.batch_hetero([g1, g2])
    if F.is_cuda_available():
        bg1 = bg.to(F.cuda())
        bg1.nodes['user'].data['test'] = F.copy_to(F.tensor([0,1,2,3]), F.cuda())
        bg1.edata['test'] = F.copy_to(F.tensor([0,1,2,3]), F.cuda())
=======
@parametrize_dtype
def test_unbatch2(idtype):
    # batch 3 graphs but unbatch to 2
    g1 = dgl.graph(([0, 1, 2], [1, 2, 3]), idtype=idtype, device=F.ctx())
    g2 = dgl.graph(([0, 1, 2], [1, 2, 3]), idtype=idtype, device=F.ctx())
    g3 = dgl.graph(([0, 1, 2], [1, 2, 3]), idtype=idtype, device=F.ctx())
    bg = dgl.batch([g1, g2, g3])
    bnn = F.tensor([8, 4])
    bne = F.tensor([6, 3])
    f1, f2 = dgl.unbatch(bg, node_split=bnn, edge_split=bne)
    u, v = f1.edges(order='eid')
    assert F.allclose(u, F.tensor([0, 1, 2, 4, 5, 6]))
    assert F.allclose(v, F.tensor([1, 2, 3, 5, 6, 7]))
    u, v = f2.edges(order='eid')
    assert F.allclose(u, F.tensor([0, 1, 2]))
    assert F.allclose(v, F.tensor([1, 2, 3]))

    # batch 2 but unbatch to 3
    bg = dgl.batch([f1, f2])
    gg1, gg2, gg3 = dgl.unbatch(bg, F.tensor([4, 4, 4]), F.tensor([3, 3, 3]))
    check_graph_equal(g1, gg1)
    check_graph_equal(g2, gg2)
    check_graph_equal(g3, gg3)
>>>>>>> 4c8985ff

if __name__ == '__main__':
    #test_topology('int32')
    #test_batching_batched('int32')
    #test_batched_features('int32')
    #test_empty_relation('int32')
    #test_to_device('int32')
    pass<|MERGE_RESOLUTION|>--- conflicted
+++ resolved
@@ -40,34 +40,20 @@
             for feat_name in edge_attrs[ety]:
                 assert F.allclose(g1.edges[ety].data[feat_name], g2.edges[ety].data[feat_name])
 
-@unittest.skipIf(F._default_context_str == 'gpu', reason="GPU not implemented")
-@parametrize_dtype
-<<<<<<< HEAD
-def test_batching_hetero_topology(idtype):
-=======
+@parametrize_dtype
 def test_topology(idtype):
->>>>>>> 4c8985ff
     """Test batching two DGLHeteroGraphs where some nodes are isolated in some relations"""
     g1 = dgl.heterograph({
         ('user', 'follows', 'user'): [(0, 1), (1, 2)],
         ('user', 'follows', 'developer'): [(0, 1), (1, 2)],
         ('user', 'plays', 'game'): [(0, 0), (1, 0), (2, 1), (3, 1)]
-<<<<<<< HEAD
-    }, idtype=idtype)
-=======
-    }, idtype=idtype, device=F.ctx())
->>>>>>> 4c8985ff
+    }, idtype=idtype, device=F.ctx())
     g2 = dgl.heterograph({
         ('user', 'follows', 'user'): [(0, 1), (1, 2)],
         ('user', 'follows', 'developer'): [(0, 1), (1, 2)],
         ('user', 'plays', 'game'): [(0, 0), (1, 0), (2, 1)]
-<<<<<<< HEAD
-    }, idtype=idtype)
-    bg = dgl.batch_hetero([g1, g2])
-=======
     }, idtype=idtype, device=F.ctx())
     bg = dgl.batch([g1, g2])
->>>>>>> 4c8985ff
 
     assert bg.idtype == idtype
     assert bg.device == F.ctx()
@@ -85,67 +71,6 @@
                 g1.number_of_nodes(ntype) + g2.number_of_nodes(ntype))
 
     # Test number of edges
-<<<<<<< HEAD
-    assert bg.batch_num_edges('plays') == [
-        g1.number_of_edges('plays'), g2.number_of_edges('plays')]
-    assert bg.number_of_edges('plays') == (
-        g1.number_of_edges('plays') + g2.number_of_edges('plays'))
-
-    for etype in bg.canonical_etypes:
-        assert bg.batch_num_edges(etype) == [
-            g1.number_of_edges(etype), g2.number_of_edges(etype)]
-        assert bg.number_of_edges(etype) == (
-            g1.number_of_edges(etype) + g2.number_of_edges(etype))
-
-    # Test relabeled nodes
-    for ntype in bg.ntypes:
-        assert list(F.asnumpy(bg.nodes(ntype))) == list(range(bg.number_of_nodes(ntype)))
-
-    # Test relabeled edges
-    src, dst = bg.all_edges(etype=('user', 'follows', 'user'))
-    assert list(F.asnumpy(src)) == [0, 1, 4, 5]
-    assert list(F.asnumpy(dst)) == [1, 2, 5, 6]
-    src, dst = bg.all_edges(etype=('user', 'follows', 'developer'))
-    assert list(F.asnumpy(src)) == [0, 1, 4, 5]
-    assert list(F.asnumpy(dst)) == [1, 2, 4, 5]
-    src, dst, eid = bg.all_edges(etype='plays', form='all')
-    assert list(F.asnumpy(src)) == [0, 1, 2, 3, 4, 5, 6]
-    assert list(F.asnumpy(dst)) == [0, 0, 1, 1, 2, 2, 3]
-    assert list(F.asnumpy(eid)) == [0, 1, 2, 3, 4, 5, 6]
-
-    # Test unbatching graphs
-    g3, g4 = dgl.unbatch_hetero(bg)
-    check_equivalence_between_heterographs(g1, g3)
-    check_equivalence_between_heterographs(g2, g4)
-
-    """Test batching two DGLHeteroGraphs with csr format"""
-    g1 = dgl.heterograph({
-        ('user', 'follows', 'user'): [(0, 1), (1, 2)],
-        ('user', 'follows', 'developer'): [(0, 1), (1, 2)],
-        ('user', 'plays', 'game'): [(0, 0), (1, 0), (2, 1), (3, 1)]
-    }, idtype=idtype, restrict_format='csr')
-    g2 = dgl.heterograph({
-        ('user', 'follows', 'user'): [(0, 1), (1, 2)],
-        ('user', 'follows', 'developer'): [(0, 1), (1, 2)],
-        ('user', 'plays', 'game'): [(0, 0), (1, 0), (2, 1)]
-    }, idtype=idtype, restrict_format='csr')
-    bg = dgl.batch_hetero([g1, g2])
-
-    # Test number of nodes
-    for ntype in bg.ntypes:
-        assert bg.batch_num_nodes(ntype) == [
-            g1.number_of_nodes(ntype), g2.number_of_nodes(ntype)]
-        assert bg.number_of_nodes(ntype) == (
-                g1.number_of_nodes(ntype) + g2.number_of_nodes(ntype))
-
-    # Test number of edges
-    assert bg.batch_num_edges('plays') == [
-        g1.number_of_edges('plays'), g2.number_of_edges('plays')]
-    assert bg.number_of_edges('plays') == (
-        g1.number_of_edges('plays') + g2.number_of_edges('plays'))
-
-=======
->>>>>>> 4c8985ff
     for etype in bg.canonical_etypes:
         assert F.asnumpy(bg.batch_num_edges(etype)).tolist() == [
             g1.number_of_edges(etype), g2.number_of_edges(etype)]
@@ -173,91 +98,23 @@
     check_equivalence_between_heterographs(g1, g3)
     check_equivalence_between_heterographs(g2, g4)
 
-<<<<<<< HEAD
-    """Test batching two DGLHeteroGraphs with csc"""
-    g1 = dgl.heterograph({
-        ('user', 'follows', 'user'): [(0, 1), (1, 2)],
-        ('user', 'follows', 'developer'): [(0, 1), (1, 2)],
-        ('user', 'plays', 'game'): [(0, 0), (1, 0), (2, 1), (3, 1)]
-    }, idtype=idtype, restrict_format='csc')
-    g2 = dgl.heterograph({
-        ('user', 'follows', 'user'): [(0, 1), (1, 2)],
-        ('user', 'follows', 'developer'): [(0, 1), (1, 2)],
-        ('user', 'plays', 'game'): [(0, 0), (1, 0), (2, 1)]
-    }, idtype=idtype, restrict_format='csc')
-    bg = dgl.batch_hetero([g1, g2])
-
-    # Test number of nodes
-    for ntype in bg.ntypes:
-        assert bg.batch_num_nodes(ntype) == [
-            g1.number_of_nodes(ntype), g2.number_of_nodes(ntype)]
-        assert bg.number_of_nodes(ntype) == (
-                g1.number_of_nodes(ntype) + g2.number_of_nodes(ntype))
-
-    # Test number of edges
-    assert bg.batch_num_edges('plays') == [
-        g1.number_of_edges('plays'), g2.number_of_edges('plays')]
-    assert bg.number_of_edges('plays') == (
-        g1.number_of_edges('plays') + g2.number_of_edges('plays'))
-
-    for etype in bg.canonical_etypes:
-        assert bg.batch_num_edges(etype) == [
-            g1.number_of_edges(etype), g2.number_of_edges(etype)]
-        assert bg.number_of_edges(etype) == (
-            g1.number_of_edges(etype) + g2.number_of_edges(etype))
-
-    # Test relabeled nodes
-    for ntype in bg.ntypes:
-        assert list(F.asnumpy(bg.nodes(ntype))) == list(range(bg.number_of_nodes(ntype)))
-
-    # Test relabeled edges
-    src, dst = bg.all_edges(etype=('user', 'follows', 'user'))
-    assert list(F.asnumpy(src)) == [0, 1, 4, 5]
-    assert list(F.asnumpy(dst)) == [1, 2, 5, 6]
-    src, dst = bg.all_edges(etype=('user', 'follows', 'developer'))
-    assert list(F.asnumpy(src)) == [0, 1, 4, 5]
-    assert list(F.asnumpy(dst)) == [1, 2, 4, 5]
-    src, dst, eid = bg.all_edges(etype='plays', form='all')
-    assert list(F.asnumpy(src)) == [0, 1, 2, 3, 4, 5, 6]
-    assert list(F.asnumpy(dst)) == [0, 0, 1, 1, 2, 2, 3]
-    assert list(F.asnumpy(eid)) == [0, 1, 2, 3, 4, 5, 6]
-=======
     # Test dtype cast
     if idtype == "int32":
         bg_cast = bg.long()
     else:
         bg_cast = bg.int()
     assert bg.batch_size == bg_cast.batch_size
->>>>>>> 4c8985ff
 
     # Test local var
     bg_local = bg.local_var()
     assert bg.batch_size == bg_local.batch_size
 
-@unittest.skipIf(F._default_context_str == 'gpu', reason="GPU not implemented")
-@parametrize_dtype
-<<<<<<< HEAD
-def test_batching_hetero_and_batched_hetero_topology(idtype):
-=======
+@parametrize_dtype
 def test_batching_batched(idtype):
->>>>>>> 4c8985ff
     """Test batching a DGLHeteroGraph and a BatchedDGLHeteroGraph."""
     g1 = dgl.heterograph({
         ('user', 'follows', 'user'): [(0, 1), (1, 2)],
         ('user', 'plays', 'game'): [(0, 0), (1, 0)]
-<<<<<<< HEAD
-    }, idtype=idtype)
-    g2 = dgl.heterograph({
-        ('user', 'follows', 'user'): [(0, 1), (1, 2)],
-        ('user', 'plays', 'game'): [(0, 0), (1, 0)]
-    }, idtype=idtype)
-    bg1 = dgl.batch_hetero([g1, g2])
-    g3 = dgl.heterograph({
-        ('user', 'follows', 'user'): [(0, 1)],
-        ('user', 'plays', 'game'): [(1, 0)]
-    }, idtype=idtype)
-    bg2 = dgl.batch_hetero([bg1, g3])
-=======
     }, idtype=idtype, device=F.ctx())
     g2 = dgl.heterograph({
         ('user', 'follows', 'user'): [(0, 1), (1, 2)],
@@ -271,7 +128,6 @@
     bg2 = dgl.batch([bg1, g3])
     assert bg2.idtype == idtype
     assert bg2.device == F.ctx()
->>>>>>> 4c8985ff
     assert bg2.ntypes == g3.ntypes
     assert bg2.etypes == g3.etypes
     assert bg2.canonical_etypes == g3.canonical_etypes
@@ -309,22 +165,13 @@
     check_equivalence_between_heterographs(g2, g5)
     check_equivalence_between_heterographs(g3, g6)
 
-@unittest.skipIf(F._default_context_str == 'gpu', reason="GPU not implemented")
-@parametrize_dtype
-<<<<<<< HEAD
-def test_batched_features(idtype):
-=======
+@parametrize_dtype
 def test_features(idtype):
->>>>>>> 4c8985ff
     """Test the features of batched DGLHeteroGraphs"""
     g1 = dgl.heterograph({
         ('user', 'follows', 'user'): [(0, 1), (1, 2)],
         ('user', 'plays', 'game'): [(0, 0), (1, 0)]
-<<<<<<< HEAD
-    }, idtype=idtype)
-=======
-    }, idtype=idtype, device=F.ctx())
->>>>>>> 4c8985ff
+    }, idtype=idtype, device=F.ctx())
     g1.nodes['user'].data['h1'] = F.tensor([[0.], [1.], [2.]])
     g1.nodes['user'].data['h2'] = F.tensor([[3.], [4.], [5.]])
     g1.nodes['game'].data['h1'] = F.tensor([[0.]])
@@ -336,11 +183,7 @@
     g2 = dgl.heterograph({
         ('user', 'follows', 'user'): [(0, 1), (1, 2)],
         ('user', 'plays', 'game'): [(0, 0), (1, 0)]
-<<<<<<< HEAD
-    }, idtype=idtype)
-=======
-    }, idtype=idtype, device=F.ctx())
->>>>>>> 4c8985ff
+    }, idtype=idtype, device=F.ctx())
     g2.nodes['user'].data['h1'] = F.tensor([[0.], [1.], [2.]])
     g2.nodes['user'].data['h2'] = F.tensor([[3.], [4.], [5.]])
     g2.nodes['game'].data['h1'] = F.tensor([[0.]])
@@ -391,12 +234,6 @@
         node_attrs={'user': ['h2'], 'game': ['h2']},
         edge_attrs={('user', 'follows', 'user'): ['h1']})
 
-<<<<<<< HEAD
-@unittest.skipIf(F._default_context_str == 'gpu', reason="GPU not implemented")
-@unittest.skipIf(F.backend_name == 'mxnet', reason="MXNet does not support split array with zero-length segment.")
-@parametrize_dtype
-def test_batching_with_zero_nodes_edges(idtype):
-=======
     # test legacy
     bg = dgl.batch([g1, g2], edge_attrs=['h1'])
     assert 'h2' not in bg.edges['follows'].data.keys()
@@ -404,16 +241,11 @@
 @unittest.skipIf(F.backend_name == 'mxnet', reason="MXNet does not support split array with zero-length segment.")
 @parametrize_dtype
 def test_empty_relation(idtype):
->>>>>>> 4c8985ff
     """Test the features of batched DGLHeteroGraphs"""
     g1 = dgl.heterograph({
         ('user', 'follows', 'user'): [(0, 1), (1, 2)],
         ('user', 'plays', 'game'): []
-<<<<<<< HEAD
-    }, idtype=idtype)
-=======
-    }, idtype=idtype, device=F.ctx())
->>>>>>> 4c8985ff
+    }, idtype=idtype, device=F.ctx())
     g1.nodes['user'].data['h1'] = F.tensor([[0.], [1.], [2.]])
     g1.nodes['user'].data['h2'] = F.tensor([[3.], [4.], [5.]])
     g1.edges['follows'].data['h1'] = F.tensor([[0.], [1.]])
@@ -422,11 +254,7 @@
     g2 = dgl.heterograph({
         ('user', 'follows', 'user'): [(0, 1), (1, 2)],
         ('user', 'plays', 'game'): [(0, 0), (1, 0)]
-<<<<<<< HEAD
-    }, idtype=idtype)
-=======
-    }, idtype=idtype, device=F.ctx())
->>>>>>> 4c8985ff
+    }, idtype=idtype, device=F.ctx())
     g2.nodes['user'].data['h1'] = F.tensor([[0.], [1.], [2.]])
     g2.nodes['user'].data['h2'] = F.tensor([[3.], [4.], [5.]])
     g2.nodes['game'].data['h1'] = F.tensor([[0.]])
@@ -474,47 +302,6 @@
     g2 = dgl.bipartite([], 'u', 'r', 'v', num_nodes=(1, 5))
     dgl.batch([g1, g2])
 
-<<<<<<< HEAD
-@unittest.skipIf(F._default_context_str == 'gpu', reason="GPU not implemented")
-@unittest.skipIf(F._default_context_str == 'cpu', reason="Need gpu for this test")
-@parametrize_dtype
-def test_to_device(idtype):
-    g1 = dgl.heterograph({
-        ('user', 'plays', 'game'): [(0, 0), (1, 1)]
-    }, idtype=idtype)
-    g1.nodes['user'].data['h1'] = F.copy_to(F.tensor([[0.], [1.]]), F.cpu())
-    g1.nodes['user'].data['h2'] = F.copy_to(F.tensor([[3.], [4.]]), F.cpu())
-    g1.edges['plays'].data['h1'] = F.copy_to(F.tensor([[2.], [3.]]), F.cpu())
-
-    g2 = dgl.heterograph({
-        ('user', 'plays', 'game'): [(0, 0), (1, 0)]
-    }, idtype=idtype)
-    g2.nodes['user'].data['h1'] = F.copy_to(F.tensor([[1.], [2.]]), F.cpu())
-    g2.nodes['user'].data['h2'] = F.copy_to(F.tensor([[4.], [5.]]), F.cpu())
-    g2.edges['plays'].data['h1'] = F.copy_to(F.tensor([[0.], [1.]]), F.cpu())
-
-    bg = dgl.batch_hetero([g1, g2])
-
-    if F.is_cuda_available():
-        bg1 = bg.to(F.cuda())
-        assert bg1 is not None
-        assert bg.batch_size == bg1.batch_size
-        assert bg.batch_num_nodes('user') == bg1.batch_num_nodes('user')
-        assert bg.batch_num_edges('plays') == bg1.batch_num_edges('plays')
-
-    # set feature
-    g1 = dgl.heterograph({
-        ('user', 'plays', 'game'): [(0, 0), (1, 1)]
-    }, idtype=idtype)
-    g2 = dgl.heterograph({
-        ('user', 'plays', 'game'): [(0, 0), (1, 0)]
-    }, idtype=idtype)
-    bg = dgl.batch_hetero([g1, g2])
-    if F.is_cuda_available():
-        bg1 = bg.to(F.cuda())
-        bg1.nodes['user'].data['test'] = F.copy_to(F.tensor([0,1,2,3]), F.cuda())
-        bg1.edata['test'] = F.copy_to(F.tensor([0,1,2,3]), F.cuda())
-=======
 @parametrize_dtype
 def test_unbatch2(idtype):
     # batch 3 graphs but unbatch to 2
@@ -538,7 +325,6 @@
     check_graph_equal(g1, gg1)
     check_graph_equal(g2, gg2)
     check_graph_equal(g3, gg3)
->>>>>>> 4c8985ff
 
 if __name__ == '__main__':
     #test_topology('int32')
