import math
import numbers
import numpy as np
import scipy.sparse as sp
import networkx as nx
import dgl
import backend as F
from dgl import DGLError
import pytest

# graph generation: a random graph with 10 nodes
#  and 20 edges.
#  - has self loop
#  - no multi edge
def edge_pair_input(sort=False):
    if sort:
        src = [0, 0, 0, 1, 1, 2, 2, 3, 3, 4, 4, 4, 4, 5, 5, 6, 7, 7, 7, 9]
        dst = [4, 6, 9, 3, 5, 3, 7, 5, 8, 1, 3, 4, 9, 1, 9, 6, 2, 8, 9, 2]
        return src, dst
    else:
        src = [0, 0, 4, 5, 0, 4, 7, 4, 4, 3, 2, 7, 7, 5, 3, 2, 1, 9, 6, 1]
        dst = [9, 6, 3, 9, 4, 4, 9, 9, 1, 8, 3, 2, 8, 1, 5, 7, 3, 2, 6, 5]
        return src, dst

def nx_input():
    g = nx.DiGraph()
    src, dst = edge_pair_input()
    for i, e in enumerate(zip(src, dst)):
        g.add_edge(*e, id=i)
    return g

def elist_input():
    src, dst = edge_pair_input()
    return list(zip(src, dst))

def scipy_coo_input():
    src, dst = edge_pair_input()
    return sp.coo_matrix((np.ones((20,)), (src, dst)), shape=(10,10))

def scipy_csr_input():
    src, dst = edge_pair_input()
    csr = sp.coo_matrix((np.ones((20,)), (src, dst)), shape=(10,10)).tocsr()
    csr.sort_indices()
    # src = [0 0 0 1 1 2 2 3 3 4 4 4 4 5 5 6 7 7 7 9]
    # dst = [4 6 9 3 5 3 7 5 8 1 3 4 9 1 9 6 2 8 9 2]
    return csr

def gen_by_mutation():
    g = dgl.DGLGraph()
    src, dst = edge_pair_input()
    g.add_nodes(10)
    g.add_edges(src, dst)
    return g

def gen_from_data(data, readonly, sort):
    return dgl.DGLGraph(data, readonly=readonly, sort_csr=True)

def test_query():
    def _test_one(g):
        assert g.number_of_nodes() == 10
        assert g.number_of_edges() == 20
        assert len(g) == 10

        for i in range(10):
            assert g.has_node(i)
            assert i in g
        assert not g.has_node(11)
        assert not 11 in g
        assert F.allclose(g.has_nodes([0,2,10,11]), F.tensor([1,1,0,0]))

        src, dst = edge_pair_input()
        for u, v in zip(src, dst):
            assert g.has_edge_between(u, v)
        assert not g.has_edge_between(0, 0)
        assert F.allclose(g.has_edges_between([0, 0, 3], [0, 9, 8]), F.tensor([0,1,1]))
        assert set(F.asnumpy(g.predecessors(9))) == set([0,5,7,4])
        assert set(F.asnumpy(g.successors(2))) == set([7,3])

        assert g.edge_id(4,4) == 5
        assert F.allclose(g.edge_ids([4,0], [4,9]), F.tensor([5,0]))

        src, dst = g.find_edges([3, 6, 5])
        assert F.allclose(src, F.tensor([5, 7, 4]))
        assert F.allclose(dst, F.tensor([9, 9, 4]))

        src, dst, eid = g.in_edges(9, form='all')
        tup = list(zip(F.asnumpy(src), F.asnumpy(dst), F.asnumpy(eid)))
        assert set(tup) == set([(0,9,0),(5,9,3),(7,9,6),(4,9,7)])
        src, dst, eid = g.in_edges([9,0,8], form='all')  # test node#0 has no in edges
        tup = list(zip(F.asnumpy(src), F.asnumpy(dst), F.asnumpy(eid)))
        assert set(tup) == set([(0,9,0),(5,9,3),(7,9,6),(4,9,7),(3,8,9),(7,8,12)])

        src, dst, eid = g.out_edges(0, form='all')
        tup = list(zip(F.asnumpy(src), F.asnumpy(dst), F.asnumpy(eid)))
        assert set(tup) == set([(0,9,0),(0,6,1),(0,4,4)])
        src, dst, eid = g.out_edges([0,4,8], form='all')  # test node#8 has no out edges
        tup = list(zip(F.asnumpy(src), F.asnumpy(dst), F.asnumpy(eid)))
        assert set(tup) == set([(0,9,0),(0,6,1),(0,4,4),(4,3,2),(4,4,5),(4,9,7),(4,1,8)])

        src, dst, eid = g.edges('all', 'eid')
        t_src, t_dst = edge_pair_input()
        t_tup = list(zip(t_src, t_dst, list(range(20))))
        tup = list(zip(F.asnumpy(src), F.asnumpy(dst), F.asnumpy(eid)))
        assert set(tup) == set(t_tup)
        assert list(F.asnumpy(eid)) == list(range(20))

        src, dst, eid = g.edges('all', 'srcdst')
        t_src, t_dst = edge_pair_input()
        t_tup = list(zip(t_src, t_dst, list(range(20))))
        tup = list(zip(F.asnumpy(src), F.asnumpy(dst), F.asnumpy(eid)))
        assert set(tup) == set(t_tup)
        assert list(F.asnumpy(src)) == sorted(list(F.asnumpy(src)))

        assert g.in_degree(0) == 0
        assert g.in_degree(9) == 4
        assert F.allclose(g.in_degrees([0, 9]), F.tensor([0, 4]))
        assert g.out_degree(8) == 0
        assert g.out_degree(9) == 1
        assert F.allclose(g.out_degrees([8, 9]), F.tensor([0, 1]))

        assert np.array_equal(
                F.sparse_to_numpy(g.adjacency_matrix(transpose=False)), scipy_coo_input().toarray().T)
        assert np.array_equal(
                F.sparse_to_numpy(g.adjacency_matrix(transpose=True)), scipy_coo_input().toarray())

    def _test(g):
        # test twice to see whether the cached format works or not
        _test_one(g)
        _test_one(g)

    def _test_csr_one(g):
        assert g.number_of_nodes() == 10
        assert g.number_of_edges() == 20
        assert len(g) == 10

        for i in range(10):
            assert g.has_node(i)
            assert i in g
        assert not g.has_node(11)
        assert not 11 in g
        assert F.allclose(g.has_nodes([0,2,10,11]), F.tensor([1,1,0,0]))

        src, dst = edge_pair_input(sort=True)
        for u, v in zip(src, dst):
            assert g.has_edge_between(u, v)
        assert not g.has_edge_between(0, 0)
        assert F.allclose(g.has_edges_between([0, 0, 3], [0, 9, 8]), F.tensor([0,1,1]))
        assert set(F.asnumpy(g.predecessors(9))) == set([0,5,7,4])
        assert set(F.asnumpy(g.successors(2))) == set([7,3])

        # src = [0 0 0 1 1 2 2 3 3 4 4 4 4 5 5 6 7 7 7 9]
        # dst = [4 6 9 3 5 3 7 5 8 1 3 4 9 1 9 6 2 8 9 2]
        # eid = [0 1 2 3 4 5 6 7 8 9 0 1 2 3 4 5 6 7 8 9]
        assert g.edge_id(4,4) == 11
        assert F.allclose(g.edge_ids([4,0], [4,9]), F.tensor([11,2]))

        src, dst = g.find_edges([3, 6, 5])
        assert F.allclose(src, F.tensor([1, 2, 2]))
        assert F.allclose(dst, F.tensor([3, 7, 3]))

        src, dst, eid = g.in_edges(9, form='all')
        tup = list(zip(F.asnumpy(src), F.asnumpy(dst), F.asnumpy(eid)))
        assert set(tup) == set([(0,9,2),(5,9,14),(7,9,18),(4,9,12)])
        src, dst, eid = g.in_edges([9,0,8], form='all')  # test node#0 has no in edges
        tup = list(zip(F.asnumpy(src), F.asnumpy(dst), F.asnumpy(eid)))
        assert set(tup) == set([(0,9,2),(5,9,14),(7,9,18),(4,9,12),(3,8,8),(7,8,17)])

        src, dst, eid = g.out_edges(0, form='all')
        tup = list(zip(F.asnumpy(src), F.asnumpy(dst), F.asnumpy(eid)))
        assert set(tup) == set([(0,9,2),(0,6,1),(0,4,0)])
        src, dst, eid = g.out_edges([0,4,8], form='all')  # test node#8 has no out edges
        tup = list(zip(F.asnumpy(src), F.asnumpy(dst), F.asnumpy(eid)))
        assert set(tup) == set([(0,9,2),(0,6,1),(0,4,0),(4,3,10),(4,4,11),(4,9,12),(4,1,9)])

        src, dst, eid = g.edges('all', 'eid')
        t_src, t_dst = edge_pair_input(sort=True)
        t_tup = list(zip(t_src, t_dst, list(range(20))))
        tup = list(zip(F.asnumpy(src), F.asnumpy(dst), F.asnumpy(eid)))
        assert set(tup) == set(t_tup)
        assert list(F.asnumpy(eid)) == list(range(20))

        src, dst, eid = g.edges('all', 'srcdst')
        t_src, t_dst = edge_pair_input(sort=True)
        t_tup = list(zip(t_src, t_dst, list(range(20))))
        tup = list(zip(F.asnumpy(src), F.asnumpy(dst), F.asnumpy(eid)))
        assert set(tup) == set(t_tup)
        assert list(F.asnumpy(src)) == sorted(list(F.asnumpy(src)))

        assert g.in_degree(0) == 0
        assert g.in_degree(9) == 4
        assert F.allclose(g.in_degrees([0, 9]), F.tensor([0, 4]))
        assert g.out_degree(8) == 0
        assert g.out_degree(9) == 1
        assert F.allclose(g.out_degrees([8, 9]), F.tensor([0, 1]))

        assert np.array_equal(
                F.sparse_to_numpy(g.adjacency_matrix(transpose=False)), scipy_coo_input().toarray().T)
        assert np.array_equal(
                F.sparse_to_numpy(g.adjacency_matrix(transpose=True)), scipy_coo_input().toarray())

    def _test_csr(g):
        # test twice to see whether the cached format works or not
        _test_csr_one(g)
        _test_csr_one(g)

    def _test_edge_ids():
        g = gen_by_mutation()
        eids = g.edge_ids([4,0], [4,9])
        assert eids.shape[0] == 2
        eid = g.edge_id(4, 4)
<<<<<<< HEAD
        assert isinstance(eid, int)
=======
        assert isinstance(eid, numbers.Number)
>>>>>>> 451ed6d8
        with pytest.raises(DGLError):
            eids = g.edge_ids([9,0], [4,9])

        with pytest.raises(DGLError):
            eid = g.edge_id(4, 5)

        g.add_edge(0, 4)
        eids = g.edge_ids([0,0], [4,9])
        eid = g.edge_id(0, 4)

    _test(gen_by_mutation())
    _test(gen_from_data(elist_input(), False, False))
    _test(gen_from_data(elist_input(), True, False))
    _test(gen_from_data(elist_input(), True, True))
    _test(gen_from_data(nx_input(), False, False))
    _test(gen_from_data(nx_input(), True, False))
    _test(gen_from_data(scipy_coo_input(), False, False))
    _test(gen_from_data(scipy_coo_input(), True, False))

    _test_csr(gen_from_data(scipy_csr_input(), False, False))
    _test_csr(gen_from_data(scipy_csr_input(), True, False))
    _test_edge_ids()

def test_mutation():
    g = dgl.DGLGraph()
    g = g.to(F.ctx())
    # test add nodes with data
    g.add_nodes(5)
    g.add_nodes(5, {'h' : F.ones((5, 2))})
    ans = F.cat([F.zeros((5, 2)), F.ones((5, 2))], 0)
    assert F.allclose(ans, g.ndata['h'])
    g.ndata['w'] = 2 * F.ones((10, 2))
    assert F.allclose(2 * F.ones((10, 2)), g.ndata['w'])
    # test add edges with data
    g.add_edges([2, 3], [3, 4])
    g.add_edges([0, 1], [1, 2], {'m' : F.ones((2, 2))})
    ans = F.cat([F.zeros((2, 2)), F.ones((2, 2))], 0)
    assert F.allclose(ans, g.edata['m'])

def test_scipy_adjmat():
    g = dgl.DGLGraph()
    g.add_nodes(10)
    g.add_edges(range(9), range(1, 10))

    adj_0 = g.adj(scipy_fmt='csr')
    adj_1 = g.adj(scipy_fmt='coo')
    assert np.array_equal(adj_0.toarray(), adj_1.toarray())

    adj_t0 = g.adj(transpose=True, scipy_fmt='csr')
    adj_t_1 = g.adj(transpose=True, scipy_fmt='coo')
    assert np.array_equal(adj_0.toarray(), adj_1.toarray())

def test_incmat():
    g = dgl.DGLGraph()
    g.add_nodes(4)
    g.add_edge(0, 1) # 0
    g.add_edge(0, 2) # 1
    g.add_edge(0, 3) # 2
    g.add_edge(2, 3) # 3
    g.add_edge(1, 1) # 4
    inc_in = F.sparse_to_numpy(g.incidence_matrix('in'))
    inc_out = F.sparse_to_numpy(g.incidence_matrix('out'))
    inc_both = F.sparse_to_numpy(g.incidence_matrix('both'))
    print(inc_in)
    print(inc_out)
    print(inc_both)
    assert np.allclose(
            inc_in,
            np.array([[0., 0., 0., 0., 0.],
                      [1., 0., 0., 0., 1.],
                      [0., 1., 0., 0., 0.],
                      [0., 0., 1., 1., 0.]]))
    assert np.allclose(
            inc_out,
            np.array([[1., 1., 1., 0., 0.],
                      [0., 0., 0., 0., 1.],
                      [0., 0., 0., 1., 0.],
                      [0., 0., 0., 0., 0.]]))
    assert np.allclose(
            inc_both,
            np.array([[-1., -1., -1., 0., 0.],
                      [1., 0., 0., 0., 0.],
                      [0., 1., 0., -1., 0.],
                      [0., 0., 1., 1., 0.]]))

def test_find_edges():
    g = dgl.DGLGraph()
    g.add_nodes(10)
    g.add_edges(range(9), range(1, 10))
    e = g.find_edges([1, 3, 2, 4])
    assert F.asnumpy(e[0][0]) == 1 and F.asnumpy(e[0][1]) == 3 and F.asnumpy(e[0][2]) == 2 and F.asnumpy(e[0][3]) == 4
    assert F.asnumpy(e[1][0]) == 2 and F.asnumpy(e[1][1]) == 4 and F.asnumpy(e[1][2]) == 3 and F.asnumpy(e[1][3]) == 5

    try:
        g.find_edges([10])
        fail = False
    except DGLError:
        fail = True
    finally:
        assert fail

def test_ismultigraph():
    g = dgl.DGLGraph()
    g.add_nodes(10)
    assert g.is_multigraph == False
    g.add_edges([0], [0])
    assert g.is_multigraph == False
    g.add_edges([1], [2])
    assert g.is_multigraph == False
    g.add_edges([0, 2], [0, 3])
    assert g.is_multigraph == True

if __name__ == '__main__':
    test_query()
    test_mutation()
    test_scipy_adjmat()
    test_incmat()
    test_find_edges()<|MERGE_RESOLUTION|>--- conflicted
+++ resolved
@@ -208,11 +208,7 @@
         eids = g.edge_ids([4,0], [4,9])
         assert eids.shape[0] == 2
         eid = g.edge_id(4, 4)
-<<<<<<< HEAD
-        assert isinstance(eid, int)
-=======
         assert isinstance(eid, numbers.Number)
->>>>>>> 451ed6d8
         with pytest.raises(DGLError):
             eids = g.edge_ids([9,0], [4,9])
 
