--- conflicted
+++ resolved
@@ -72,25 +72,13 @@
     # graph preprocess and calculate normalization factor
     # add self loop
     if args.self_loop:
-<<<<<<< HEAD
         g = g.remove_self_loop().add_self_loop()
-=======
-        g.remove_edges_from(nx.selfloop_edges(g))
-        g.add_edges_from(zip(g.nodes(), g.nodes()))
-    g = dgl.graph(g)
->>>>>>> 7e5b3698
     n_edges = g.number_of_edges()
 
     # normalization
     degs = g.in_degrees().float()
     norm = torch.pow(degs, -0.5)
     norm[torch.isinf(norm)] = 0
-<<<<<<< HEAD
-=======
-    if cuda:
-        g = g.to(torch.device(0))
-        norm = norm.cuda()
->>>>>>> 7e5b3698
     g.ndata['norm'] = norm.unsqueeze(1)
 
     # create GCN model
