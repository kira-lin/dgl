import os
import numpy as np
import scipy.sparse as sp
import pickle
import torch
from torch.utils.data import DataLoader
from dgl.data.utils import download, _get_dgl_url, get_download_dir, extract_archive
import random
import time
import dgl

from utils import shuffle_walks

def ReadTxtNet(file_path="", undirected=True):
    """ Read the txt network file.
    Notations: The network is unweighted.

    Parameters
    ----------
    file_path str : path of network file
    undirected bool : whether the edges are undirected

    Return
    ------
    net dict : a dict recording the connections in the graph
    node2id dict : a dict mapping the nodes to their embedding indices
    id2node dict : a dict mapping nodes embedding indices to the nodes
    """
    if file_path == 'youtube' or file_path == 'blog':
        name = file_path
        dir = get_download_dir()
        zip_file_path='{}/{}.zip'.format(dir, name)
        download(_get_dgl_url(os.path.join('dataset/DeepWalk/', '{}.zip'.format(file_path))), path=zip_file_path)
        extract_archive(zip_file_path,
                        '{}/{}'.format(dir, name))
        file_path = "{}/{}/{}-net.txt".format(dir, name, name)

    node2id = {}
    id2node = {}
    cid = 0

    src = []
    dst = []
    weight = []
    net = {}
    with open(file_path, "r") as f:
        for line in f.readlines():
            tup = list(map(int, line.strip().split(" ")))
            assert len(tup) in [2, 3], "The format of network file is unrecognizable."
            if len(tup) == 3:
                n1, n2, w = tup
            elif len(tup) == 2:
                n1, n2 = tup
                w = 1
            if n1 not in node2id:
                node2id[n1] = cid
                id2node[cid] = n1
                cid += 1
            if n2 not in node2id:
                node2id[n2] = cid
                id2node[cid] = n2
                cid += 1

            n1 = node2id[n1]
            n2 = node2id[n2]
            if n1 not in net:
                net[n1] = {n2: w}
                src.append(n1)
                dst.append(n2)
                weight.append(w)
            elif n2 not in net[n1]:
                net[n1][n2] = w
                src.append(n1)
                dst.append(n2)
<<<<<<< HEAD
                weight.append(w)
            
=======

>>>>>>> 641ad43d
            if undirected:
                if n2 not in net:
                    net[n2] = {n1: w}
                    src.append(n2)
                    dst.append(n1)
                    weight.append(w)
                elif n1 not in net[n2]:
                    net[n2][n1] = w
                    src.append(n2)
                    dst.append(n1)
                    weight.append(w)

    print("node num: %d" % len(net))
    print("edge num: %d" % len(src))
    assert max(net.keys()) == len(net) - 1, "error reading net, quit"

    sm = sp.coo_matrix(
        (np.array(weight), (src, dst)),
        dtype=np.float32)

    return net, node2id, id2node, sm

def net2graph(net_sm):
    """ Transform the network to DGL graph

    Return
    ------
    G DGLGraph : graph by DGL
    """
    start = time.time()
    G = dgl.DGLGraph(net_sm)
    end = time.time()
    t = end - start
    print("Building DGLGraph in %.2fs" % t)
    return G

def make_undirected(G):
    G.readonly(False)
    G.add_edges(G.edges()[1], G.edges()[0])
    return G

def find_connected_nodes(G):
    nodes = []
    for n in G.nodes():
        if G.out_degree(n) > 0:
            nodes.append(n.item())
    return nodes

class DeepwalkDataset:
    def __init__(self,
            net_file,
            map_file,
            walk_length,
            window_size,
            num_walks,
            batch_size,
            negative=5,
            gpus=[0],
            fast_neg=True,
            ogbl_name="",
            load_from_ogbl=False,
            ):
        """ This class has the following functions:
        1. Transform the txt network file into DGL graph;
        2. Generate random walk sequences for the trainer;
        3. Provide the negative table if the user hopes to sample negative
        nodes according to nodes' degrees;

        Parameter
        ---------
        net_file str : path of the txt network file
        walk_length int : number of nodes in a sequence
        window_size int : context window size
        num_walks int : number of walks for each node
        batch_size int : number of node sequences in each batch
        negative int : negative samples for each positve node pair
        fast_neg bool : whether do negative sampling inside a batch
        """
        self.walk_length = walk_length
        self.window_size = window_size
        self.num_walks = num_walks
        self.batch_size = batch_size
        self.negative = negative
        self.num_procs = len(gpus)
        self.fast_neg = fast_neg

        if load_from_ogbl:
            assert len(gpus) == 1, "ogb.linkproppred is not compatible with multi-gpu training (CUDA error)."
            from load_dataset import load_from_ogbl_with_name
            self.G = load_from_ogbl_with_name(ogbl_name)
            self.G = make_undirected(self.G)
        else:
            self.net, self.node2id, self.id2node, self.sm = ReadTxtNet(net_file)
            self.save_mapping(map_file)
            self.G = net2graph(self.sm)

        self.num_nodes = self.G.number_of_nodes()

        # random walk seeds
        start = time.time()
        self.valid_seeds = find_connected_nodes(self.G)
        if len(self.valid_seeds) != self.num_nodes:
            print("WARNING: The node ids are not serial. Some nodes are invalid.")
        
        seeds = torch.cat([torch.LongTensor(self.valid_seeds)] * num_walks)
        self.seeds = torch.split(shuffle_walks(seeds), 
            int(np.ceil(len(self.valid_seeds) * self.num_walks / self.num_procs)), 
            0)
        end = time.time()
        t = end - start
        print("%d seeds in %.2fs" % (len(seeds), t))

        # negative table for true negative sampling
        if not fast_neg:
            node_degree = np.array(list(map(lambda x: self.G.out_degree(x), self.valid_seeds)))
            node_degree = np.power(node_degree, 0.75)
            node_degree /= np.sum(node_degree)
            node_degree = np.array(node_degree * 1e8, dtype=np.int)
            self.neg_table = []
            
            for idx, node in enumerate(self.valid_seeds):
                self.neg_table += [node] * node_degree[idx]
            self.neg_table_size = len(self.neg_table)
            self.neg_table = np.array(self.neg_table, dtype=np.long)
            del node_degree

    def create_sampler(self, i):
        """ create random walk sampler """
        return DeepwalkSampler(self.G, self.seeds[i], self.walk_length)

    def save_mapping(self, map_file):
        """ save the mapping dict that maps node IDs to embedding indices """
        with open(map_file, "wb") as f:
            pickle.dump(self.node2id, f)

class DeepwalkSampler(object):
    def __init__(self, G, seeds, walk_length):
        """ random walk sampler 
        
        Parameter
        ---------
        G dgl.Graph : the input graph
        seeds torch.LongTensor : starting nodes
        walk_length int : walk length
        """
        self.G = G
        self.seeds = seeds
        self.walk_length = walk_length

    def sample(self, seeds):
        walks, _ = dgl.sampling.random_walk(self.G, seeds,
            length=self.walk_length-1)
        return walks<|MERGE_RESOLUTION|>--- conflicted
+++ resolved
@@ -8,8 +8,8 @@
 import random
 import time
 import dgl
-
 from utils import shuffle_walks
+#np.random.seed(3141592653)
 
 def ReadTxtNet(file_path="", undirected=True):
     """ Read the txt network file.
@@ -41,17 +41,10 @@
 
     src = []
     dst = []
-    weight = []
     net = {}
     with open(file_path, "r") as f:
         for line in f.readlines():
-            tup = list(map(int, line.strip().split(" ")))
-            assert len(tup) in [2, 3], "The format of network file is unrecognizable."
-            if len(tup) == 3:
-                n1, n2, w = tup
-            elif len(tup) == 2:
-                n1, n2 = tup
-                w = 1
+            n1, n2 = list(map(int, line.strip().split(" ")[:2]))
             if n1 not in node2id:
                 node2id[n1] = cid
                 id2node[cid] = n1
@@ -64,38 +57,30 @@
             n1 = node2id[n1]
             n2 = node2id[n2]
             if n1 not in net:
-                net[n1] = {n2: w}
+                net[n1] = {n2: 1}
                 src.append(n1)
                 dst.append(n2)
-                weight.append(w)
             elif n2 not in net[n1]:
-                net[n1][n2] = w
+                net[n1][n2] = 1
                 src.append(n1)
                 dst.append(n2)
-<<<<<<< HEAD
-                weight.append(w)
-            
-=======
 
->>>>>>> 641ad43d
             if undirected:
                 if n2 not in net:
-                    net[n2] = {n1: w}
+                    net[n2] = {n1: 1}
                     src.append(n2)
                     dst.append(n1)
-                    weight.append(w)
                 elif n1 not in net[n2]:
-                    net[n2][n1] = w
+                    net[n2][n1] = 1
                     src.append(n2)
                     dst.append(n1)
-                    weight.append(w)
 
     print("node num: %d" % len(net))
     print("edge num: %d" % len(src))
     assert max(net.keys()) == len(net) - 1, "error reading net, quit"
 
     sm = sp.coo_matrix(
-        (np.array(weight), (src, dst)),
+        (np.ones(len(src)), (src, dst)),
         dtype=np.float32)
 
     return net, node2id, id2node, sm
@@ -114,31 +99,17 @@
     print("Building DGLGraph in %.2fs" % t)
     return G
 
-def make_undirected(G):
-    G.readonly(False)
-    G.add_edges(G.edges()[1], G.edges()[0])
-    return G
-
-def find_connected_nodes(G):
-    nodes = []
-    for n in G.nodes():
-        if G.out_degree(n) > 0:
-            nodes.append(n.item())
-    return nodes
-
 class DeepwalkDataset:
     def __init__(self,
             net_file,
             map_file,
-            walk_length,
-            window_size,
-            num_walks,
-            batch_size,
+            walk_length=80,
+            window_size=5,
+            num_walks=10,
+            batch_size=32,
             negative=5,
             gpus=[0],
             fast_neg=True,
-            ogbl_name="",
-            load_from_ogbl=False,
             ):
         """ This class has the following functions:
         1. Transform the txt network file into DGL graph;
@@ -163,66 +134,51 @@
         self.negative = negative
         self.num_procs = len(gpus)
         self.fast_neg = fast_neg
-
-        if load_from_ogbl:
-            assert len(gpus) == 1, "ogb.linkproppred is not compatible with multi-gpu training (CUDA error)."
-            from load_dataset import load_from_ogbl_with_name
-            self.G = load_from_ogbl_with_name(ogbl_name)
-            self.G = make_undirected(self.G)
-        else:
-            self.net, self.node2id, self.id2node, self.sm = ReadTxtNet(net_file)
-            self.save_mapping(map_file)
-            self.G = net2graph(self.sm)
-
-        self.num_nodes = self.G.number_of_nodes()
+        self.net, self.node2id, self.id2node, self.sm = ReadTxtNet(net_file)
+        self.save_mapping(map_file)
+        self.G = net2graph(self.sm)
 
         # random walk seeds
         start = time.time()
-        self.valid_seeds = find_connected_nodes(self.G)
-        if len(self.valid_seeds) != self.num_nodes:
-            print("WARNING: The node ids are not serial. Some nodes are invalid.")
-        
-        seeds = torch.cat([torch.LongTensor(self.valid_seeds)] * num_walks)
-        self.seeds = torch.split(shuffle_walks(seeds), 
-            int(np.ceil(len(self.valid_seeds) * self.num_walks / self.num_procs)), 
-            0)
+        seeds = torch.cat([torch.LongTensor(self.G.nodes())] * num_walks)
+        self.seeds = torch.split(shuffle_walks(seeds), int(np.ceil(len(self.net) * self.num_walks / self.num_procs)), 0)
         end = time.time()
         t = end - start
         print("%d seeds in %.2fs" % (len(seeds), t))
 
         # negative table for true negative sampling
         if not fast_neg:
-            node_degree = np.array(list(map(lambda x: self.G.out_degree(x), self.valid_seeds)))
+            node_degree = np.array(list(map(lambda x: len(self.net[x]), self.net.keys())))
             node_degree = np.power(node_degree, 0.75)
             node_degree /= np.sum(node_degree)
             node_degree = np.array(node_degree * 1e8, dtype=np.int)
             self.neg_table = []
-            
-            for idx, node in enumerate(self.valid_seeds):
+            for idx, node in enumerate(self.net.keys()):
                 self.neg_table += [node] * node_degree[idx]
             self.neg_table_size = len(self.neg_table)
             self.neg_table = np.array(self.neg_table, dtype=np.long)
             del node_degree
 
-    def create_sampler(self, i):
-        """ create random walk sampler """
-        return DeepwalkSampler(self.G, self.seeds[i], self.walk_length)
+    def create_sampler(self, gpu_id):
+        """ Still in construction...
+
+        Several mode:
+        1. do true negative sampling.
+          1.1 from random walk sequence
+          1.2 from node degree distribution
+          return the sampled node ids
+        2. do false negative sampling from random walk sequence
+          save GPU, faster
+          return the node indices in the sequences
+        """
+        return DeepwalkSampler(self.G, self.seeds[gpu_id], self.walk_length)
 
     def save_mapping(self, map_file):
-        """ save the mapping dict that maps node IDs to embedding indices """
         with open(map_file, "wb") as f:
             pickle.dump(self.node2id, f)
 
 class DeepwalkSampler(object):
     def __init__(self, G, seeds, walk_length):
-        """ random walk sampler 
-        
-        Parameter
-        ---------
-        G dgl.Graph : the input graph
-        seeds torch.LongTensor : starting nodes
-        walk_length int : walk length
-        """
         self.G = G
         self.seeds = seeds
         self.walk_length = walk_length
