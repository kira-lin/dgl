/*!
 *  Copyright (c) 2020 by Contributors
 * \file graph/transform/union_partition.cc
 * \brief Functions for partition, union multiple graphs.
 */
#include "../heterograph.h"
using namespace dgl::runtime;

namespace dgl {

HeteroGraphPtr JointUnionHeteroGraph(
  GraphPtr meta_graph, const std::vector<HeteroGraphPtr>& component_graphs) {
  CHECK_GT(component_graphs.size(), 0) << "Input graph list has at least two graphs";
  std::vector<HeteroGraphPtr> rel_graphs(meta_graph->NumEdges());
  std::vector<int64_t> num_nodes_per_type(meta_graph->NumVertices(), 0);

  // Loop over all canonical etypes
  for (dgl_type_t etype = 0; etype < meta_graph->NumEdges(); ++etype) {
    auto pair = meta_graph->FindEdge(etype);
    const dgl_type_t src_vtype = pair.first;
    const dgl_type_t dst_vtype = pair.second;
    uint64_t num_src_v = component_graphs[0]->NumVertices(src_vtype);
    uint64_t num_dst_v = component_graphs[0]->NumVertices(dst_vtype);
    HeteroGraphPtr rgptr = nullptr;

    // ALL = CSC | CSR | COO
    dgl_format_code_t format = (1 << (SparseFormat2Code(SparseFormat::kCOO)-1)) |
                               (1 << (SparseFormat2Code(SparseFormat::kCSR)-1)) |
                               (1 << (SparseFormat2Code(SparseFormat::kCSC)-1));
    // get common format
    for (size_t i = 0; i < component_graphs.size(); ++i) {
      const auto& cg = component_graphs[i];
      CHECK_EQ(num_src_v, component_graphs[i]->NumVertices(src_vtype)) << "Input graph[" << i <<
        "] should have same number of src vertices as input graph[0]";
      CHECK_EQ(num_dst_v, component_graphs[i]->NumVertices(dst_vtype)) << "Input graph[" << i <<
        "] should have same number of dst vertices as input graph[0]";

      const std::string restrict_format = cg->GetRelationGraph(etype)->GetRestrictFormat();
      const SparseFormat curr_format = ParseSparseFormat(restrict_format);

      if (curr_format == SparseFormat::kCOO ||
          curr_format == SparseFormat::kCSR ||
          curr_format == SparseFormat::kCSC)
        format &=(1 << (SparseFormat2Code(curr_format)-1));
    }
    CHECK_GT(format, 0) << "The conjunction of restrict_format of the relation graphs under " <<
      etype << "should not be None.";

    // prefer COO
    if (FORMAT_HAS_COO(format)) {
      std::vector<aten::COOMatrix> coos;
      for (size_t i = 0; i < component_graphs.size(); ++i) {
        const auto& cg = component_graphs[i];
        aten::COOMatrix coo = cg->GetCOOMatrix(etype);
        coos.push_back(coo);
      }

      aten::COOMatrix res = aten::UnionCoo(coos);
      rgptr = UnitGraph::CreateFromCOO(
        (src_vtype == dst_vtype) ? 1 : 2, res,
        SparseFormat::kAny);
    } else if (FORMAT_HAS_CSR(format)) {
      std::vector<aten::CSRMatrix> csrs;
      for (size_t i = 0; i < component_graphs.size(); ++i) {
        const auto& cg = component_graphs[i];
        aten::CSRMatrix csr = cg->GetCSRMatrix(etype);
        csrs.push_back(csr);
      }

      aten::CSRMatrix res = aten::UnionCsr(csrs);
      rgptr = UnitGraph::CreateFromCSR(
        (src_vtype == dst_vtype) ? 1 : 2, res,
        SparseFormat::kAny);
    } else if (FORMAT_HAS_CSC(format)) {
      // CSR and CSC have the same storage format, i.e. CSRMatrix
      std::vector<aten::CSRMatrix> cscs;
      for (size_t i = 0; i < component_graphs.size(); ++i) {
        const auto& cg = component_graphs[i];
        aten::CSRMatrix csc = cg->GetCSCMatrix(etype);
        cscs.push_back(csc);
      }

      aten::CSRMatrix res = aten::UnionCsr(cscs);
      rgptr = UnitGraph::CreateFromCSC(
        (src_vtype == dst_vtype) ? 1 : 2, res,
        SparseFormat::kAny);
    }

    rel_graphs[etype] = rgptr;
    num_nodes_per_type[src_vtype] = num_src_v;
    num_nodes_per_type[dst_vtype] = num_dst_v;
  }

  return CreateHeteroGraph(meta_graph, rel_graphs, std::move(num_nodes_per_type));
}

HeteroGraphPtr DisjointUnionHeteroGraph2(
    GraphPtr meta_graph, const std::vector<HeteroGraphPtr>& component_graphs) {
  CHECK_GT(component_graphs.size(), 0) << "Input graph list is empty";
  std::vector<HeteroGraphPtr> rel_graphs(meta_graph->NumEdges());
  std::vector<int64_t> num_nodes_per_type(meta_graph->NumVertices(), 0);

  // Loop over all canonical etypes
  for (dgl_type_t etype = 0; etype < meta_graph->NumEdges(); ++etype) {
    auto pair = meta_graph->FindEdge(etype);
    const dgl_type_t src_vtype = pair.first;
    const dgl_type_t dst_vtype = pair.second;
    uint64_t src_offset = 0, dst_offset = 0;
    HeteroGraphPtr rgptr = nullptr;

<<<<<<< HEAD
    const dgl_format_code_t code =\
      component_graphs[0]->GetRelationGraph(etype)->GetFormatAll();
=======
    // ALL = CSC | CSR | COO
    dgl_format_code_t format = (1 << (SparseFormat2Code(SparseFormat::kCOO)-1)) |
                               (1 << (SparseFormat2Code(SparseFormat::kCSR)-1)) |
                               (1 << (SparseFormat2Code(SparseFormat::kCSC)-1));
>>>>>>> 523fa4df
    // do some preprocess
    for (size_t i = 0; i < component_graphs.size(); ++i) {
      const auto& cg = component_graphs[i];
      const dgl_format_code_t cur_code = cg->GetRelationGraph(etype)->GetFormatAll();
      if (cur_code != code)
        LOG(FATAL) << "All components should have the same restrict formats";

      // Update offsets
      src_offset += cg->NumVertices(src_vtype);
      dst_offset += cg->NumVertices(dst_vtype);
    }

    // prefer COO
    if (FORMAT_HAS_COO(code)) {
      std::vector<aten::COOMatrix> coos;
      for (size_t i = 0; i < component_graphs.size(); ++i) {
        const auto& cg = component_graphs[i];
        aten::COOMatrix coo = cg->GetCOOMatrix(etype);
        coos.push_back(coo);
      }

      aten::COOMatrix res = aten::DisjointUnionCoo(coos);

      rgptr = UnitGraph::CreateFromCOO(
          (src_vtype == dst_vtype) ? 1 : 2, res, code);
    } else if (FORMAT_HAS_CSR(code)) {
      std::vector<aten::CSRMatrix> csrs;
      for (size_t i = 0; i < component_graphs.size(); ++i) {
        const auto& cg = component_graphs[i];
        aten::CSRMatrix csr = cg->GetCSRMatrix(etype);
        csrs.push_back(csr);
      }

      aten::CSRMatrix res = aten::DisjointUnionCsr(csrs);

      rgptr = UnitGraph::CreateFromCSR(
<<<<<<< HEAD
        (src_vtype == dst_vtype) ? 1 : 2, res, code);
    } else if (FORMAT_HAS_CSC(code)) {
=======
        (src_vtype == dst_vtype) ? 1 : 2, res,
        SparseFormat::kAny);
    } else if (FORMAT_HAS_CSC(format)) {
      // CSR and CSC have the same storage format, i.e. CSRMatrix
>>>>>>> 523fa4df
      std::vector<aten::CSRMatrix> cscs;
      for (size_t i = 0; i < component_graphs.size(); ++i) {
        const auto& cg = component_graphs[i];
        aten::CSRMatrix csc = cg->GetCSCMatrix(etype);
        cscs.push_back(csc);
      }

      aten::CSRMatrix res = aten::DisjointUnionCsr(cscs);
      rgptr = UnitGraph::CreateFromCSC(
        (src_vtype == dst_vtype) ? 1 : 2, res, code);
    }
    rel_graphs[etype] = rgptr;
    num_nodes_per_type[src_vtype] = src_offset;
    num_nodes_per_type[dst_vtype] = dst_offset;
  }

  return CreateHeteroGraph(meta_graph, rel_graphs, std::move(num_nodes_per_type));
}

std::vector<HeteroGraphPtr> DisjointPartitionHeteroBySizes2(
    GraphPtr meta_graph, HeteroGraphPtr batched_graph, IdArray vertex_sizes, IdArray edge_sizes) {
  // Sanity check for vertex sizes
  CHECK_EQ(vertex_sizes->dtype.bits, 64) << "dtype of vertex_sizes should be int64";
  CHECK_EQ(edge_sizes->dtype.bits, 64) << "dtype of edge_sizes should be int64";
  const uint64_t len_vertex_sizes = vertex_sizes->shape[0];
  const uint64_t* vertex_sizes_data = static_cast<uint64_t*>(vertex_sizes->data);
  const uint64_t num_vertex_types = meta_graph->NumVertices();
  const uint64_t batch_size = len_vertex_sizes / num_vertex_types;

  // Map vertex type to the corresponding node cum sum
  std::vector<std::vector<uint64_t>> vertex_cumsum;
  vertex_cumsum.resize(num_vertex_types);
  // Loop over all vertex types
  for (uint64_t vtype = 0; vtype < num_vertex_types; ++vtype) {
    vertex_cumsum[vtype].push_back(0);
    for (uint64_t g = 0; g < batch_size; ++g) {
      // We've flattened the number of vertices in the batch for all types
      vertex_cumsum[vtype].push_back(
        vertex_cumsum[vtype][g] + vertex_sizes_data[vtype * batch_size + g]);
    }
    CHECK_EQ(vertex_cumsum[vtype][batch_size], batched_graph->NumVertices(vtype))
      << "Sum of the given sizes must equal to the number of nodes for type " << vtype;
  }

  // Sanity check for edge sizes
  const uint64_t* edge_sizes_data = static_cast<uint64_t*>(edge_sizes->data);
  const uint64_t num_edge_types = meta_graph->NumEdges();
  // Map edge type to the corresponding edge cum sum
  std::vector<std::vector<uint64_t>> edge_cumsum;
  edge_cumsum.resize(num_edge_types);
  // Loop over all edge types
  for (uint64_t etype = 0; etype < num_edge_types; ++etype) {
    edge_cumsum[etype].push_back(0);
    for (uint64_t g = 0; g < batch_size; ++g) {
      // We've flattened the number of edges in the batch for all types
      edge_cumsum[etype].push_back(
        edge_cumsum[etype][g] + edge_sizes_data[etype * batch_size + g]);
    }
    CHECK_EQ(edge_cumsum[etype][batch_size], batched_graph->NumEdges(etype))
      << "Sum of the given sizes must equal to the number of edges for type " << etype;
  }

  // Construct relation graphs for unbatched graphs
  std::vector<std::vector<HeteroGraphPtr>> rel_graphs;
  rel_graphs.resize(batch_size);
  // Loop over all edge types
  auto code = batched_graph->GetRelationGraph(0)->GetFormatAll();

  if (FORMAT_HAS_COO(code)) {
    for (uint64_t etype = 0; etype < num_edge_types; ++etype) {
      auto pair = meta_graph->FindEdge(etype);
      const dgl_type_t src_vtype = pair.first;
      const dgl_type_t dst_vtype = pair.second;
      aten::COOMatrix coo = batched_graph->GetCOOMatrix(etype);
      auto res = aten::DisjointPartitionCooBySizes(coo,
                                                   batch_size,
                                                   edge_cumsum[etype],
                                                   vertex_cumsum[src_vtype],
                                                   vertex_cumsum[dst_vtype]);
      for (uint64_t g = 0; g < batch_size; ++g) {
        HeteroGraphPtr rgptr = UnitGraph::CreateFromCOO(
          (src_vtype == dst_vtype) ? 1 : 2, res[g], code);
        rel_graphs[g].push_back(rgptr);
      }
    }
  } else if (FORMAT_HAS_CSR(code)) {
    for (uint64_t etype = 0; etype < num_edge_types; ++etype) {
      auto pair = meta_graph->FindEdge(etype);
      const dgl_type_t src_vtype = pair.first;
      const dgl_type_t dst_vtype = pair.second;
      aten::CSRMatrix csr = batched_graph->GetCSRMatrix(etype);
      auto res = aten::DisjointPartitionCsrBySizes(csr,
                                                   batch_size,
                                                   edge_cumsum[etype],
                                                   vertex_cumsum[src_vtype],
                                                   vertex_cumsum[dst_vtype]);
      for (uint64_t g = 0; g < batch_size; ++g) {
        HeteroGraphPtr rgptr = UnitGraph::CreateFromCSR(
          (src_vtype == dst_vtype) ? 1 : 2, res[g], code);
        rel_graphs[g].push_back(rgptr);
      }
    }
  } else if (FORMAT_HAS_CSC(code)) {
    for (uint64_t etype = 0; etype < num_edge_types; ++etype) {
      auto pair = meta_graph->FindEdge(etype);
      const dgl_type_t src_vtype = pair.first;
      const dgl_type_t dst_vtype = pair.second;
      // CSR and CSC have the same storage format, i.e. CSRMatrix
      aten::CSRMatrix csc = batched_graph->GetCSCMatrix(etype);
      auto res = aten::DisjointPartitionCsrBySizes(csc,
                                                   batch_size,
                                                   edge_cumsum[etype],
                                                   vertex_cumsum[dst_vtype],
                                                   vertex_cumsum[src_vtype]);
      for (uint64_t g = 0; g < batch_size; ++g) {
        HeteroGraphPtr rgptr = UnitGraph::CreateFromCSC(
          (src_vtype == dst_vtype) ? 1 : 2, res[g], code);
        rel_graphs[g].push_back(rgptr);
      }
    }
  }

  std::vector<HeteroGraphPtr> rst;
  std::vector<int64_t> num_nodes_per_type(num_vertex_types);
  for (uint64_t g = 0; g < batch_size; ++g) {
    for (uint64_t i = 0; i < num_vertex_types; ++i)
      num_nodes_per_type[i] = vertex_sizes_data[i * batch_size + g];
    rst.push_back(CreateHeteroGraph(meta_graph, rel_graphs[g], num_nodes_per_type));
  }
  return rst;
}

template <class IdType>
HeteroGraphPtr DisjointUnionHeteroGraph(
    GraphPtr meta_graph, const std::vector<HeteroGraphPtr>& component_graphs) {
  CHECK_GT(component_graphs.size(), 0) << "Input graph list is empty";
  std::vector<HeteroGraphPtr> rel_graphs(meta_graph->NumEdges());
  std::vector<int64_t> num_nodes_per_type(meta_graph->NumVertices(), 0);

  // Loop over all canonical etypes
  for (dgl_type_t etype = 0; etype < meta_graph->NumEdges(); ++etype) {
    auto pair = meta_graph->FindEdge(etype);
    const dgl_type_t src_vtype = pair.first;
    const dgl_type_t dst_vtype = pair.second;
    IdType src_offset = 0, dst_offset = 0;
    std::vector<IdType> result_src, result_dst;

    // Loop over all graphs
    for (size_t i = 0; i < component_graphs.size(); ++i) {
      const auto& cg = component_graphs[i];
      EdgeArray edges = cg->Edges(etype);
      size_t num_edges = cg->NumEdges(etype);
      const IdType* edges_src_data = static_cast<const IdType*>(edges.src->data);
      const IdType* edges_dst_data = static_cast<const IdType*>(edges.dst->data);

      // Loop over all edges
      for (size_t j = 0; j < num_edges; ++j) {
        // TODO(mufei): Should use array operations to implement this.
        result_src.push_back(edges_src_data[j] + src_offset);
        result_dst.push_back(edges_dst_data[j] + dst_offset);
      }
      // Update offsets
      src_offset += cg->NumVertices(src_vtype);
      dst_offset += cg->NumVertices(dst_vtype);
    }
    HeteroGraphPtr rgptr = UnitGraph::CreateFromCOO(
        (src_vtype == dst_vtype) ? 1 : 2, src_offset, dst_offset,
        aten::VecToIdArray(result_src, sizeof(IdType) * 8),
        aten::VecToIdArray(result_dst, sizeof(IdType) * 8));
    rel_graphs[etype] = rgptr;
    num_nodes_per_type[src_vtype] = src_offset;
    num_nodes_per_type[dst_vtype] = dst_offset;
  }
  return CreateHeteroGraph(meta_graph, rel_graphs, std::move(num_nodes_per_type));
}

template HeteroGraphPtr DisjointUnionHeteroGraph<int32_t>(
    GraphPtr meta_graph, const std::vector<HeteroGraphPtr>& component_graphs);

template HeteroGraphPtr DisjointUnionHeteroGraph<int64_t>(
    GraphPtr meta_graph, const std::vector<HeteroGraphPtr>& component_graphs);

template <class IdType>
std::vector<HeteroGraphPtr> DisjointPartitionHeteroBySizes(
    GraphPtr meta_graph, HeteroGraphPtr batched_graph, IdArray vertex_sizes, IdArray edge_sizes) {
  // Sanity check for vertex sizes
  const uint64_t len_vertex_sizes = vertex_sizes->shape[0];
  const uint64_t* vertex_sizes_data = static_cast<uint64_t*>(vertex_sizes->data);
  const uint64_t num_vertex_types = meta_graph->NumVertices();
  const uint64_t batch_size = len_vertex_sizes / num_vertex_types;
  // Map vertex type to the corresponding node cum sum
  std::vector<std::vector<uint64_t>> vertex_cumsum;
  vertex_cumsum.resize(num_vertex_types);
  // Loop over all vertex types
  for (uint64_t vtype = 0; vtype < num_vertex_types; ++vtype) {
    vertex_cumsum[vtype].push_back(0);
    for (uint64_t g = 0; g < batch_size; ++g) {
      // We've flattened the number of vertices in the batch for all types
      vertex_cumsum[vtype].push_back(
        vertex_cumsum[vtype][g] + vertex_sizes_data[vtype * batch_size + g]);
    }
    CHECK_EQ(vertex_cumsum[vtype][batch_size], batched_graph->NumVertices(vtype))
      << "Sum of the given sizes must equal to the number of nodes for type " << vtype;
  }

  // Sanity check for edge sizes
  const uint64_t* edge_sizes_data = static_cast<uint64_t*>(edge_sizes->data);
  const uint64_t num_edge_types = meta_graph->NumEdges();
  // Map edge type to the corresponding edge cum sum
  std::vector<std::vector<uint64_t>> edge_cumsum;
  edge_cumsum.resize(num_edge_types);
  // Loop over all edge types
  for (uint64_t etype = 0; etype < num_edge_types; ++etype) {
    edge_cumsum[etype].push_back(0);
    for (uint64_t g = 0; g < batch_size; ++g) {
      // We've flattened the number of edges in the batch for all types
      edge_cumsum[etype].push_back(
        edge_cumsum[etype][g] + edge_sizes_data[etype * batch_size + g]);
    }
    CHECK_EQ(edge_cumsum[etype][batch_size], batched_graph->NumEdges(etype))
      << "Sum of the given sizes must equal to the number of edges for type " << etype;
  }

  // Construct relation graphs for unbatched graphs
  std::vector<std::vector<HeteroGraphPtr>> rel_graphs;
  rel_graphs.resize(batch_size);
  // Loop over all edge types
  for (uint64_t etype = 0; etype < num_edge_types; ++etype) {
    auto pair = meta_graph->FindEdge(etype);
    const dgl_type_t src_vtype = pair.first;
    const dgl_type_t dst_vtype = pair.second;
    EdgeArray edges = batched_graph->Edges(etype);
    const IdType* edges_src_data = static_cast<const IdType*>(edges.src->data);
    const IdType* edges_dst_data = static_cast<const IdType*>(edges.dst->data);
    // Loop over all graphs to be unbatched
    for (uint64_t g = 0; g < batch_size; ++g) {
      std::vector<IdType> result_src, result_dst;
      // Loop over the chunk of edges for the specified graph and edge type
      for (uint64_t e = edge_cumsum[etype][g]; e < edge_cumsum[etype][g + 1]; ++e) {
        // TODO(mufei): Should use array operations to implement this.
        result_src.push_back(edges_src_data[e] - vertex_cumsum[src_vtype][g]);
        result_dst.push_back(edges_dst_data[e] - vertex_cumsum[dst_vtype][g]);
      }
      HeteroGraphPtr rgptr = UnitGraph::CreateFromCOO(
          (src_vtype == dst_vtype) ? 1 : 2,
          vertex_sizes_data[src_vtype * batch_size + g],
          vertex_sizes_data[dst_vtype * batch_size + g],
          aten::VecToIdArray(result_src, sizeof(IdType) * 8),
          aten::VecToIdArray(result_dst, sizeof(IdType) * 8));
      rel_graphs[g].push_back(rgptr);
    }
  }

  std::vector<HeteroGraphPtr> rst;
  std::vector<int64_t> num_nodes_per_type(num_vertex_types);
  for (uint64_t g = 0; g < batch_size; ++g) {
    for (uint64_t i = 0; i < num_vertex_types; ++i)
      num_nodes_per_type[i] = vertex_sizes_data[i * batch_size + g];
    rst.push_back(CreateHeteroGraph(meta_graph, rel_graphs[g], num_nodes_per_type));
  }
  return rst;
}

template std::vector<HeteroGraphPtr> DisjointPartitionHeteroBySizes<int32_t>(
    GraphPtr meta_graph, HeteroGraphPtr batched_graph, IdArray vertex_sizes, IdArray edge_sizes);

template std::vector<HeteroGraphPtr> DisjointPartitionHeteroBySizes<int64_t>(
    GraphPtr meta_graph, HeteroGraphPtr batched_graph, IdArray vertex_sizes, IdArray edge_sizes);

}  // namespace dgl<|MERGE_RESOLUTION|>--- conflicted
+++ resolved
@@ -24,9 +24,9 @@
     HeteroGraphPtr rgptr = nullptr;
 
     // ALL = CSC | CSR | COO
-    dgl_format_code_t format = (1 << (SparseFormat2Code(SparseFormat::kCOO)-1)) |
-                               (1 << (SparseFormat2Code(SparseFormat::kCSR)-1)) |
-                               (1 << (SparseFormat2Code(SparseFormat::kCSC)-1));
+    const dgl_format_code_t code =\
+      component_graphs[0]->GetRelationGraph(etype)->GetFormatAll();
+
     // get common format
     for (size_t i = 0; i < component_graphs.size(); ++i) {
       const auto& cg = component_graphs[i];
@@ -35,19 +35,13 @@
       CHECK_EQ(num_dst_v, component_graphs[i]->NumVertices(dst_vtype)) << "Input graph[" << i <<
         "] should have same number of dst vertices as input graph[0]";
 
-      const std::string restrict_format = cg->GetRelationGraph(etype)->GetRestrictFormat();
-      const SparseFormat curr_format = ParseSparseFormat(restrict_format);
-
-      if (curr_format == SparseFormat::kCOO ||
-          curr_format == SparseFormat::kCSR ||
-          curr_format == SparseFormat::kCSC)
-        format &=(1 << (SparseFormat2Code(curr_format)-1));
-    }
-    CHECK_GT(format, 0) << "The conjunction of restrict_format of the relation graphs under " <<
-      etype << "should not be None.";
+      const dgl_format_code_t curr_code = cg->GetRelationGraph(etype)->GetFormatAll();
+      if (curr_code != code)
+        LOG(FATAL) << "All components should have the same formats";
+    }
 
     // prefer COO
-    if (FORMAT_HAS_COO(format)) {
+    if (FORMAT_HAS_COO(code)) {
       std::vector<aten::COOMatrix> coos;
       for (size_t i = 0; i < component_graphs.size(); ++i) {
         const auto& cg = component_graphs[i];
@@ -57,9 +51,8 @@
 
       aten::COOMatrix res = aten::UnionCoo(coos);
       rgptr = UnitGraph::CreateFromCOO(
-        (src_vtype == dst_vtype) ? 1 : 2, res,
-        SparseFormat::kAny);
-    } else if (FORMAT_HAS_CSR(format)) {
+          (src_vtype == dst_vtype) ? 1 : 2, res, code);
+    } else if (FORMAT_HAS_CSR(code)) {
       std::vector<aten::CSRMatrix> csrs;
       for (size_t i = 0; i < component_graphs.size(); ++i) {
         const auto& cg = component_graphs[i];
@@ -69,9 +62,8 @@
 
       aten::CSRMatrix res = aten::UnionCsr(csrs);
       rgptr = UnitGraph::CreateFromCSR(
-        (src_vtype == dst_vtype) ? 1 : 2, res,
-        SparseFormat::kAny);
-    } else if (FORMAT_HAS_CSC(format)) {
+        (src_vtype == dst_vtype) ? 1 : 2, res, code);
+    } else if (FORMAT_HAS_CSC(code)) {
       // CSR and CSC have the same storage format, i.e. CSRMatrix
       std::vector<aten::CSRMatrix> cscs;
       for (size_t i = 0; i < component_graphs.size(); ++i) {
@@ -82,8 +74,7 @@
 
       aten::CSRMatrix res = aten::UnionCsr(cscs);
       rgptr = UnitGraph::CreateFromCSC(
-        (src_vtype == dst_vtype) ? 1 : 2, res,
-        SparseFormat::kAny);
+        (src_vtype == dst_vtype) ? 1 : 2, res, code);
     }
 
     rel_graphs[etype] = rgptr;
@@ -108,21 +99,14 @@
     uint64_t src_offset = 0, dst_offset = 0;
     HeteroGraphPtr rgptr = nullptr;
 
-<<<<<<< HEAD
     const dgl_format_code_t code =\
       component_graphs[0]->GetRelationGraph(etype)->GetFormatAll();
-=======
-    // ALL = CSC | CSR | COO
-    dgl_format_code_t format = (1 << (SparseFormat2Code(SparseFormat::kCOO)-1)) |
-                               (1 << (SparseFormat2Code(SparseFormat::kCSR)-1)) |
-                               (1 << (SparseFormat2Code(SparseFormat::kCSC)-1));
->>>>>>> 523fa4df
     // do some preprocess
     for (size_t i = 0; i < component_graphs.size(); ++i) {
       const auto& cg = component_graphs[i];
       const dgl_format_code_t cur_code = cg->GetRelationGraph(etype)->GetFormatAll();
       if (cur_code != code)
-        LOG(FATAL) << "All components should have the same restrict formats";
+        LOG(FATAL) << "All components should have the same formats";
 
       // Update offsets
       src_offset += cg->NumVertices(src_vtype);
@@ -153,15 +137,9 @@
       aten::CSRMatrix res = aten::DisjointUnionCsr(csrs);
 
       rgptr = UnitGraph::CreateFromCSR(
-<<<<<<< HEAD
         (src_vtype == dst_vtype) ? 1 : 2, res, code);
     } else if (FORMAT_HAS_CSC(code)) {
-=======
-        (src_vtype == dst_vtype) ? 1 : 2, res,
-        SparseFormat::kAny);
-    } else if (FORMAT_HAS_CSC(format)) {
       // CSR and CSC have the same storage format, i.e. CSRMatrix
->>>>>>> 523fa4df
       std::vector<aten::CSRMatrix> cscs;
       for (size_t i = 0; i < component_graphs.size(); ++i) {
         const auto& cg = component_graphs[i];
